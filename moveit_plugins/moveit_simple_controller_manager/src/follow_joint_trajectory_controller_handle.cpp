--- conflicted
+++ resolved
@@ -215,37 +215,15 @@
     const rclcpp_action::ClientGoalHandle<control_msgs::action::FollowJointTrajectory>::WrappedResult& wrapped_result)
 {
   // Output custom error message for FollowJointTrajectoryResult if necessary
-<<<<<<< HEAD
   if (!wrapped_result.result)
-    RCLCPP_WARN_STREAM(LOGGER, "Controller " << name_ << " done, no result returned");
+    RCLCPP_WARN_STREAM(LOGGER, "Controller '" << name_ << "' done, no result returned");
   else if (wrapped_result.result->error_code == control_msgs::action::FollowJointTrajectory::Result::SUCCESSFUL)
-    RCLCPP_INFO_STREAM(LOGGER, "Controller " << name_ << " successfully finished");
+    RCLCPP_INFO_STREAM(LOGGER, "Controller '" << name_ << "' successfully finished");
   else
-    RCLCPP_WARN_STREAM(LOGGER, "Controller " << name_ << " failed with error "
-                                             << errorCodeToMessage(wrapped_result.result->error_code) << ": "
-                                             << wrapped_result.result->error_string);
+    RCLCPP_WARN_STREAM(LOGGER, "Controller '" << name_ << "' failed with error "
+                                              << errorCodeToMessage(wrapped_result.result->error_code) << ": "
+                                              << wrapped_result.result->error_string);
   finishControllerExecution(wrapped_result.code);
-=======
-  if (!result)
-    ROS_WARN_STREAM_NAMED(LOGNAME, "Controller '" << name_ << "' done, no result returned");
-  else if (result->error_code == control_msgs::FollowJointTrajectoryResult::SUCCESSFUL)
-    ROS_INFO_STREAM_NAMED(LOGNAME, "Controller '" << name_ << "' successfully finished");
-  else
-    ROS_WARN_STREAM_NAMED(LOGNAME, "Controller '" << name_ << "' failed with error "
-                                                  << errorCodeToMessage(result->error_code) << ": "
-                                                  << result->error_string);
-  finishControllerExecution(state);
-}
-
-void FollowJointTrajectoryControllerHandle::controllerActiveCallback()
-{
-  ROS_DEBUG_STREAM_NAMED(LOGNAME, name_ << " started execution");
-}
-
-void FollowJointTrajectoryControllerHandle::controllerFeedbackCallback(
-    const control_msgs::FollowJointTrajectoryFeedbackConstPtr& /* feedback */)
-{
->>>>>>> bec399ae
 }
 
 }  // end namespace moveit_simple_controller_manager
/*********************************************************************
 * Software License Agreement (BSD License)
 *
 *  Copyright (c) 2018, Bryce Willey.
 *  All rights reserved.
 *
 *  Redistribution and use in source and binary forms, with or without
 *  modification, are permitted provided that the following conditions
 *  are met:
 *
 *   * Redistributions of source code must retain the above copyright
 *     notice, this list of conditions and the following disclaimer.
 *   * Redistributions in binary form must reproduce the above
 *     copyright notice, this list of conditions and the following
 *     disclaimer in the documentation and/or other materials provided
 *     with the distribution.
 *   * Neither the name of MoveIt nor the names of its
 *     contributors may be used to endorse or promote products derived
 *     from this software without specific prior written permission.
 *
 *  THIS SOFTWARE IS PROVIDED BY THE COPYRIGHT HOLDERS AND CONTRIBUTORS
 *  "AS IS" AND ANY EXPRESS OR IMPLIED WARRANTIES, INCLUDING, BUT NOT
 *  LIMITED TO, THE IMPLIED WARRANTIES OF MERCHANTABILITY AND FITNESS
 *  FOR A PARTICULAR PURPOSE ARE DISCLAIMED. IN NO EVENT SHALL THE
 *  COPYRIGHT OWNER OR CONTRIBUTORS BE LIABLE FOR ANY DIRECT, INDIRECT,
 *  INCIDENTAL, SPECIAL, EXEMPLARY, OR CONSEQUENTIAL DAMAGES (INCLUDING,
 *  BUT NOT LIMITED TO, PROCUREMENT OF SUBSTITUTE GOODS OR SERVICES;
 *  LOSS OF USE, DATA, OR PROFITS; OR BUSINESS INTERRUPTION) HOWEVER
 *  CAUSED AND ON ANY THEORY OF LIABILITY, WHETHER IN CONTRACT, STRICT
 *  LIABILITY, OR TORT (INCLUDING NEGLIGENCE OR OTHERWISE) ARISING IN
 *  ANY WAY OUT OF THE USE OF THIS SOFTWARE, EVEN IF ADVISED OF THE
 *  POSSIBILITY OF SUCH DAMAGE.
 *********************************************************************/

/* Author: Bryce Willey */

#include "rclcpp/rclcpp.hpp"
#include <boost/algorithm/string_regex.hpp>
#include <boost/filesystem.hpp>
#include <boost/math/constants/constants.hpp>
#include <geometry_msgs/msg/pose.hpp>

#include <urdf_parser/urdf_parser.h>
#include <moveit/utils/robot_model_test_utils.h>
#include <ament_index_cpp/get_package_share_directory.hpp>

namespace moveit
{
namespace core
{
static const rclcpp::Logger LOGGER = rclcpp::get_logger("moveit_utils.robot_model_test_utils");

moveit::core::RobotModelPtr loadTestingRobotModel(const std::string& robot_name)
{
  urdf::ModelInterfaceSharedPtr urdf = loadModelInterface(robot_name);
  srdf::ModelSharedPtr srdf = loadSRDFModel(robot_name);
  moveit::core::RobotModelPtr robot_model(new moveit::core::RobotModel(urdf, srdf));
  return robot_model;
}

urdf::ModelInterfaceSharedPtr loadModelInterface(const std::string& robot_name)
{
  const std::string package_name = "moveit_resources_" + robot_name + "_description";
  boost::filesystem::path res_path(ament_index_cpp::get_package_share_directory(package_name));
  std::string urdf_path;
  if (robot_name == "pr2")
  {
    urdf_path = (res_path / "urdf/robot.xml").string();
  }
  else
  {
    urdf_path = (res_path / "urdf" / (robot_name + ".urdf")).string();
  }
  urdf::ModelInterfaceSharedPtr urdf_model = urdf::parseURDFFile(urdf_path);
  if (urdf_model == nullptr)
  {
    RCLCPP_ERROR(LOGGER, "Cannot find URDF for %s. Make sure moveit_resources_<your_robot_description> is installed",
                 robot_name.c_str());
  }
  return urdf_model;
}

srdf::ModelSharedPtr loadSRDFModel(const std::string& robot_name)
{
  urdf::ModelInterfaceSharedPtr urdf_model = loadModelInterface(robot_name);
  srdf::ModelSharedPtr srdf_model(new srdf::Model());
  std::string srdf_path;
  if (robot_name == "pr2")
  {
    const std::string package_name = "moveit_resources_" + robot_name + "_description";
    boost::filesystem::path res_path(ament_index_cpp::get_package_share_directory(package_name));
    srdf_path = (res_path / "srdf/robot.xml").string();
  }
  else
  {
    const std::string package_name = "moveit_resources_" + robot_name + "_moveit_config";
    boost::filesystem::path res_path(ament_index_cpp::get_package_share_directory(package_name));
    srdf_path = (res_path / "config" / (robot_name + ".srdf")).string();
  }
  srdf_model->initFile(*urdf_model, srdf_path);
  return srdf_model;
}

RobotModelBuilder::RobotModelBuilder(const std::string& name, const std::string& base_link_name)
  : urdf_model_(new urdf::ModelInterface()), srdf_writer_(new srdf::SRDFWriter())
{
  urdf_model_->clear();
  urdf_model_->name_ = name;

  urdf::LinkSharedPtr base_link(new urdf::Link);
  base_link->name = base_link_name;
  urdf_model_->links_.insert(std::make_pair(base_link_name, base_link));

  srdf_writer_->robot_name_ = name;
}

void RobotModelBuilder::addChain(const std::string& section, const std::string& type,
<<<<<<< HEAD
                                 const std::vector<geometry_msgs::msg::Pose>& joint_origins)
=======
                                 const std::vector<geometry_msgs::Pose>& joint_origins, urdf::Vector3 joint_axis)
>>>>>>> 74b3e30d
{
  std::vector<std::string> link_names;
  boost::split_regex(link_names, section, boost::regex("->"));
  if (link_names.empty())
  {
    RCLCPP_ERROR(LOGGER, "No links specified (empty section?)");
    is_valid_ = false;
    return;
  }
  // First link should already be added.
  if (!urdf_model_->getLink(link_names[0]))
  {
    RCLCPP_ERROR(LOGGER, "Link %s not present in builder yet!", link_names[0].c_str());
    is_valid_ = false;
    return;
  }

  if (!joint_origins.empty() && link_names.size() - 1 != joint_origins.size())
  {
    RCLCPP_ERROR(LOGGER, "There should be one more link (%zu) than there are joint origins (%zu)", link_names.size(),
                 joint_origins.size());
    is_valid_ = false;
    return;
  }

  // Iterate through each link.
  for (size_t i = 1; i < link_names.size(); ++i)
  {
    // These links shouldn't be present already.
    if (urdf_model_->getLink(link_names[i]))
    {
      RCLCPP_ERROR(LOGGER, "Link %s is already specified", link_names[i].c_str());
      is_valid_ = false;
      return;
    }
    urdf::LinkSharedPtr link(new urdf::Link);
    link->name = link_names[i];
    urdf_model_->links_.insert(std::make_pair(link_names[i], link));
    urdf::JointSharedPtr joint(new urdf::Joint);
    joint->name = link_names[i - 1] + "-" + link_names[i] + "-joint";
    // Default to Identity transform for origins.
    joint->parent_to_joint_origin_transform.clear();
    if (!joint_origins.empty())
    {
      geometry_msgs::msg::Pose o = joint_origins[i - 1];
      joint->parent_to_joint_origin_transform.position = urdf::Vector3(o.position.x, o.position.y, o.position.z);
      joint->parent_to_joint_origin_transform.rotation =
          urdf::Rotation(o.orientation.x, o.orientation.y, o.orientation.z, o.orientation.w);
    }

    joint->parent_link_name = link_names[i - 1];
    joint->child_link_name = link_names[i];
    if (type == "planar")
      joint->type = urdf::Joint::PLANAR;
    else if (type == "floating")
      joint->type = urdf::Joint::FLOATING;
    else if (type == "revolute")
      joint->type = urdf::Joint::REVOLUTE;
    else if (type == "continuous")
      joint->type = urdf::Joint::CONTINUOUS;
    else if (type == "prismatic")
      joint->type = urdf::Joint::PRISMATIC;
    else if (type == "fixed")
      joint->type = urdf::Joint::FIXED;
    else
    {
      RCLCPP_ERROR(LOGGER, "No such joint type as %s", type.c_str());
      is_valid_ = false;
      return;
    }

    joint->axis = joint_axis;
    if (joint->type == urdf::Joint::REVOLUTE || joint->type == urdf::Joint::PRISMATIC)
    {
      urdf::JointLimitsSharedPtr limits(new urdf::JointLimits);
      limits->lower = -boost::math::constants::pi<double>();
      limits->upper = boost::math::constants::pi<double>();

      joint->limits = limits;
    }
    urdf_model_->joints_.insert(std::make_pair(joint->name, joint));
  }
}

void RobotModelBuilder::addInertial(const std::string& link_name, double mass, geometry_msgs::msg::Pose origin,
                                    double ixx, double ixy, double ixz, double iyy, double iyz, double izz)
{
  if (!urdf_model_->getLink(link_name))
  {
    RCLCPP_ERROR(LOGGER, "Link %s not present in builder yet!", link_name.c_str());
    is_valid_ = false;
    return;
  }

  urdf::InertialSharedPtr inertial(new urdf::Inertial);
  inertial->origin.position = urdf::Vector3(origin.position.x, origin.position.y, origin.position.z);
  inertial->origin.rotation =
      urdf::Rotation(origin.orientation.x, origin.orientation.y, origin.orientation.z, origin.orientation.w);
  inertial->mass = mass;
  inertial->ixx = ixx;
  inertial->ixy = ixy;
  inertial->ixz = ixz;
  inertial->iyy = iyy;
  inertial->iyz = iyz;
  inertial->izz = izz;

  urdf::LinkSharedPtr link;
  urdf_model_->getLink(link_name, link);
  link->inertial = inertial;
}

void RobotModelBuilder::addVisualBox(const std::string& link_name, const std::vector<double>& size,
                                     geometry_msgs::msg::Pose origin)
{
  urdf::VisualSharedPtr vis(new urdf::Visual);
  urdf::BoxSharedPtr geometry(new urdf::Box);
  geometry->dim = urdf::Vector3(size[0], size[1], size[2]);
  vis->geometry = geometry;
  addLinkVisual(link_name, vis, origin);
}

void RobotModelBuilder::addCollisionBox(const std::string& link_name, const std::vector<double>& dims,
                                        geometry_msgs::msg::Pose origin)
{
  if (dims.size() != 3)
  {
    RCLCPP_ERROR(LOGGER, "There can only be 3 dimensions of a box (given %zu!)");
    is_valid_ = false;
    return;
  }
  urdf::CollisionSharedPtr coll(new urdf::Collision);
  urdf::BoxSharedPtr geometry(new urdf::Box);
  geometry->dim = urdf::Vector3(dims[0], dims[1], dims[2]);
  coll->geometry = geometry;
  addLinkCollision(link_name, coll, origin);
}

void RobotModelBuilder::addCollisionMesh(const std::string& link_name, const std::string& filename,
                                         geometry_msgs::msg::Pose origin)
{
  urdf::CollisionSharedPtr coll(new urdf::Collision);
  urdf::MeshSharedPtr geometry(new urdf::Mesh);
  geometry->filename = filename;
  coll->geometry = geometry;
  addLinkCollision(link_name, coll, origin);
}

void RobotModelBuilder::addLinkCollision(const std::string& link_name, const urdf::CollisionSharedPtr& collision,
                                         geometry_msgs::msg::Pose origin)
{
  if (!urdf_model_->getLink(link_name))
  {
    RCLCPP_ERROR(LOGGER, "Link %s not present in builder yet!", link_name.c_str());
    is_valid_ = false;
    return;
  }
  collision->origin.position = urdf::Vector3(origin.position.x, origin.position.y, origin.position.z);
  collision->origin.rotation =
      urdf::Rotation(origin.orientation.x, origin.orientation.y, origin.orientation.z, origin.orientation.w);

  urdf::LinkSharedPtr link;
  urdf_model_->getLink(link_name, link);
  link->collision_array.push_back(collision);
}

void RobotModelBuilder::addLinkVisual(const std::string& link_name, const urdf::VisualSharedPtr& vis,
                                      geometry_msgs::msg::Pose origin)
{
  if (!urdf_model_->getLink(link_name))
  {
    RCLCPP_ERROR(LOGGER, "Link %s not present in builder yet!", link_name.c_str());
    is_valid_ = false;
    return;
  }
  vis->origin.position = urdf::Vector3(origin.position.x, origin.position.y, origin.position.z);
  vis->origin.rotation =
      urdf::Rotation(origin.orientation.x, origin.orientation.y, origin.orientation.z, origin.orientation.w);

  urdf::LinkSharedPtr link;
  urdf_model_->getLink(link_name, link);
  if (!link->visual_array.empty())
  {
    link->visual_array.push_back(vis);
  }
  else if (link->visual)
  {
    link->visual_array.push_back(link->visual);
    link->visual.reset();
    link->visual_array.push_back(vis);
  }
  else
  {
    link->visual = vis;
  }
}

void RobotModelBuilder::addVirtualJoint(const std::string& parent_frame, const std::string& child_link,
                                        const std::string& type, const std::string& name)
{
  srdf::Model::VirtualJoint new_virtual_joint;
  if (name.empty())
    new_virtual_joint.name_ = parent_frame + "-" + child_link + "-virtual_joint";
  else
    new_virtual_joint.name_ = name;
  new_virtual_joint.type_ = type;
  new_virtual_joint.parent_frame_ = parent_frame;
  new_virtual_joint.child_link_ = child_link;
  srdf_writer_->virtual_joints_.push_back(new_virtual_joint);
}

void RobotModelBuilder::addGroupChain(const std::string& base_link, const std::string& tip_link, const std::string& name)
{
  srdf::Model::Group new_group;
  if (name.empty())
    new_group.name_ = base_link + "-" + tip_link + "-chain-group";
  else
    new_group.name_ = name;
  new_group.chains_.push_back(std::make_pair(base_link, tip_link));
  srdf_writer_->groups_.push_back(new_group);
}

void RobotModelBuilder::addGroup(const std::vector<std::string>& links, const std::vector<std::string>& joints,
                                 const std::string& name)
{
  srdf::Model::Group new_group;
  new_group.name_ = name;
  new_group.links_ = links;
  new_group.joints_ = joints;
  srdf_writer_->groups_.push_back(new_group);
}

void RobotModelBuilder::addEndEffector(const std::string& name, const std::string& parent_link,
                                       const std::string& parent_group, const std::string& component_group)
{
  srdf::Model::EndEffector eef;
  eef.name_ = name;
  eef.parent_link_ = parent_link;
  eef.parent_group_ = parent_group;
  eef.component_group_ = component_group;
  srdf_writer_->end_effectors_.push_back(eef);
}

bool RobotModelBuilder::isValid()
{
  return is_valid_;
}

moveit::core::RobotModelPtr RobotModelBuilder::build()
{
  moveit::core::RobotModelPtr robot_model;
  std::map<std::string, std::string> parent_link_tree;
  parent_link_tree.clear();

  try
  {
    urdf_model_->initTree(parent_link_tree);
  }
  catch (urdf::ParseError& e)
  {
    RCLCPP_ERROR(LOGGER, "Failed to build tree: %s", e.what());
    return robot_model;
  }

  // find the root link
  try
  {
    urdf_model_->initRoot(parent_link_tree);
  }
  catch (urdf::ParseError& e)
  {
    RCLCPP_ERROR(LOGGER, "Failed to find root link: %s", e.what());
    return robot_model;
  }
  srdf_writer_->updateSRDFModel(*urdf_model_);
  robot_model.reset(new moveit::core::RobotModel(urdf_model_, srdf_writer_->srdf_model_));
  return robot_model;
}
}  // namespace core
}  // namespace moveit<|MERGE_RESOLUTION|>--- conflicted
+++ resolved
@@ -115,11 +115,7 @@
 }
 
 void RobotModelBuilder::addChain(const std::string& section, const std::string& type,
-<<<<<<< HEAD
-                                 const std::vector<geometry_msgs::msg::Pose>& joint_origins)
-=======
-                                 const std::vector<geometry_msgs::Pose>& joint_origins, urdf::Vector3 joint_axis)
->>>>>>> 74b3e30d
+                                 const std::vector<geometry_msgs::msg::Pose>& joint_origins, urdf::Vector3 joint_axis)
 {
   std::vector<std::string> link_names;
   boost::split_regex(link_names, section, boost::regex("->"));

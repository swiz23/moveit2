/*********************************************************************
 * Software License Agreement (BSD License)
 *
 *  Copyright (c) 2011, Willow Garage, Inc.
 *  All rights reserved.
 *
 *  Redistribution and use in source and binary forms, with or without
 *  modification, are permitted provided that the following conditions
 *  are met:
 *
 *   * Redistributions of source code must retain the above copyright
 *     notice, this list of conditions and the following disclaimer.
 *   * Redistributions in binary form must reproduce the above
 *     copyright notice, this list of conditions and the following
 *     disclaimer in the documentation and/or other materials provided
 *     with the distribution.
 *   * Neither the name of Willow Garage nor the names of its
 *     contributors may be used to endorse or promote products derived
 *     from this software without specific prior written permission.
 *
 *  THIS SOFTWARE IS PROVIDED BY THE COPYRIGHT HOLDERS AND CONTRIBUTORS
 *  "AS IS" AND ANY EXPRESS OR IMPLIED WARRANTIES, INCLUDING, BUT NOT
 *  LIMITED TO, THE IMPLIED WARRANTIES OF MERCHANTABILITY AND FITNESS
 *  FOR A PARTICULAR PURPOSE ARE DISCLAIMED. IN NO EVENT SHALL THE
 *  COPYRIGHT OWNER OR CONTRIBUTORS BE LIABLE FOR ANY DIRECT, INDIRECT,
 *  INCIDENTAL, SPECIAL, EXEMPLARY, OR CONSEQUENTIAL DAMAGES (INCLUDING,
 *  BUT NOT LIMITED TO, PROCUREMENT OF SUBSTITUTE GOODS OR SERVICES;
 *  LOSS OF USE, DATA, OR PROFITS; OR BUSINESS INTERRUPTION) HOWEVER
 *  CAUSED AND ON ANY THEORY OF LIABILITY, WHETHER IN CONTRACT, STRICT
 *  LIABILITY, OR TORT (INCLUDING NEGLIGENCE OR OTHERWISE) ARISING IN
 *  ANY WAY OUT OF THE USE OF THIS SOFTWARE, EVEN IF ADVISED OF THE
 *  POSSIBILITY OF SUCH DAMAGE.
 *********************************************************************/

/* Author: Ioan Sucan */

#pragma once

#include <moveit/constraint_samplers/constraint_sampler.h>
#include <moveit/macros/class_forward.h>
#include <random_numbers/random_numbers.h>
#include "rclcpp/rclcpp.hpp"

namespace constraint_samplers
{
<<<<<<< HEAD
MOVEIT_CLASS_FORWARD(JointConstraintSampler)
=======
MOVEIT_CLASS_FORWARD(JointConstraintSampler);  // Defines JointConstraintSamplerPtr, ConstPtr, WeakPtr... etc
>>>>>>> 382aa5a8

/**
 * \brief JointConstraintSampler is a class that allows the sampling
 * of joints in a particular group of the robot, subject to a set of individual joint constraints.
 *
 * The set of individual joint constraint reduce the allowable bounds
 * used in the sampling.  Unconstrained values will be sampled within
 * their limits.
 *
 */
class JointConstraintSampler : public ConstraintSampler
{
public:
  /**
   * Constructor
   *
   * @param [in] scene The planning scene used to check the constraint
   *
   * @param [in] group_name The group name associated with the
   * constraint.  Will be invalid if no group name is passed in or the
   * joint model group cannot be found in the kinematic model
   *
   */
  JointConstraintSampler(const planning_scene::PlanningSceneConstPtr& scene, const std::string& group_name)
    : ConstraintSampler(scene, group_name)
  {
  }
  /**
   * \brief Configures a joint constraint given a Constraints message.
   *
   * If more than one constraint for a particular joint is specified,
   * the most restrictive set of bounds will be used (highest minimum
   * value, lowest maximum value).  For the configuration to be
   * successful, the following condition must be met, in addition to
   * the conditions specified in \ref configure(const std::vector<kinematic_constraints::JointConstraint> &jc) :

   * \li The Constraints message must contain one or more valid joint
   * constraints (where validity is judged by the ability to configure
   * a \ref JointConstraint)
   *
   * @param [in] constr The message containing the constraints
   *
   * @return True if the conditions are met, otherwise false
   */
  bool configure(const moveit_msgs::msg::Constraints& constr) override;

  /**
   * \brief Configures a joint constraint given a vector of constraints.
   *
   * If more than one constraint for a particular joint is specified,
   * the most restrictive set of bounds will be used (highest minimum
   * value, lowest_maximum value.  For the configuration to be
   * successful, the following conditions must be met:

   * \li The vector must contain one or more valid, enabled joint
   * constraints
   *
   * \li At least one constraint must reference a joint in the
   * indicated group.  If no additional bounds exist for this group,
   * then RobotState::setToRandomPositions() can be
   * used to generate a sample independently from the
   * constraint_samplers infrastructure.
   *
   * \li The constraints must allow a sampleable region for all
   * joints, where the most restrictive minimum bound is less than the
   * most restrictive maximum bound
   *
   * @param [in] jc The vector of joint constraints
   *
   * @return True if the conditions are met, otherwise false
   */
  bool configure(const std::vector<kinematic_constraints::JointConstraint>& jc);

  bool sample(moveit::core::RobotState& state, const moveit::core::RobotState& ks, unsigned int max_attempts) override;

  bool project(moveit::core::RobotState& state, unsigned int max_attempts) override;

  /**
   * \brief Gets the number of constrained joints - joints that have an
   * additional bound beyond the joint limits.
   *
   *
   * @return The number of constrained joints.
   */
  std::size_t getConstrainedJointCount() const
  {
    return bounds_.size();
  }

  /**
   * \brief Gets the number of unconstrained joints - joint that have
   * no additional bound beyond the joint limits.
   *
   * @return The number of unconstrained joints.
   */
  std::size_t getUnconstrainedJointCount() const
  {
    return unbounded_.size();
  }

  /**
   * \brief Get the name of the constraint sampler, for debugging purposes
   * should be in CamelCase format.
   * \return string of name
   */
  const std::string& getName() const override
  {
    static const std::string SAMPLER_NAME = "JointConstraintSampler";
    return SAMPLER_NAME;
  }

protected:
  /// \brief An internal structure used for maintaining constraints on a particular joint
  struct JointInfo
  {
    /**
     * \brief Constructor
     *
     * @return
     */
    JointInfo()
    {
      min_bound_ = -std::numeric_limits<double>::max();
      max_bound_ = std::numeric_limits<double>::max();
    }

    /**
     * \brief Function that adjusts the joints only if they are more
     * restrictive.  This means that the min limit is higher than the
     * current limit, or the max limit is lower than the current max
     * limit.
     *
     * @param min The min limit for potential adjustment
     * @param max The max limit for potential adjustment
     */
    void potentiallyAdjustMinMaxBounds(double min, double max)
    {
      min_bound_ = std::max(min, min_bound_);
      max_bound_ = std::min(max, max_bound_);
    }

    double min_bound_;  /**< The most restrictive min value of those set */
    double max_bound_;  /**< The most restrictive max value of those set */
    std::size_t index_; /**< The index within the joint state vector for this joint */
  };

  void clear() override;

  random_numbers::RandomNumberGenerator random_number_generator_; /**< \brief Random number generator used to sample */
  std::vector<JointInfo> bounds_; /**< \brief The bounds for any joint with bounds that are more restrictive than the
                                     joint limits */

  std::vector<const moveit::core::JointModel*> unbounded_; /**< \brief The joints that are not bounded except by joint
                                                             limits */
  std::vector<unsigned int> uindex_; /**< \brief The index of the unbounded joints in the joint state vector */
  std::vector<double> values_;       /**< \brief Values associated with this group to avoid continuously reallocating */
};

/**
 * \brief A structure for potentially holding a position constraint
 * and an orientation constraint for use during Ik Sampling
 *
 */
struct IKSamplingPose
{
  /**
   * \brief Empty constructor.
   *
   * @return
   */
  IKSamplingPose();

  /**
   * \brief Constructor that takes a single pose constraint, doing a copy
   *
   * @param pc The pose constraint that will be copied into the internal variable
   *
   */
  IKSamplingPose(const kinematic_constraints::PositionConstraint& pc);

  /**
   * \brief Constructor that takes a single orientation constraint, doing a copy
   *
   * @param oc The orientation constraint that will be copied into the internal variable
   *
   * @return
   */
  IKSamplingPose(const kinematic_constraints::OrientationConstraint& oc);

  /**
   * \brief Constructor that takes both a position and an orientation
   * constraint, copying both into the internal variables
   *
   * @param pc The pose constraint that will be copied into the internal variable
   * @param oc The orientation constraint that will be copied into the internal variable
   *
   * @return
   */
  IKSamplingPose(const kinematic_constraints::PositionConstraint& pc,
                 const kinematic_constraints::OrientationConstraint& oc);

  /**
   * \brief Constructor that takes a pointer to a position constraint.
   *
   * @param pc Pointer for copying into internal variable
   *
   * @return
   */
  IKSamplingPose(const kinematic_constraints::PositionConstraintPtr& pc);

  /**
   * \brief Constructor that takes a pointer to a orientation constraint.
   *
   * @param oc Pointer for copying into internal variable
   *
   * @return
   */
  IKSamplingPose(const kinematic_constraints::OrientationConstraintPtr& oc);

  /**
   * \brief Constructor that takes a pointer to both position and orientation constraints.
   *
   * @param pc Pointer for copying into internal variables
   * @param oc Pointer for copying into internal variable
   *
   * @return
   */
  IKSamplingPose(const kinematic_constraints::PositionConstraintPtr& pc,
                 const kinematic_constraints::OrientationConstraintPtr& oc);

  kinematic_constraints::PositionConstraintPtr position_constraint_; /**< \brief Holds the position constraint for
                                                                        sampling */
  kinematic_constraints::OrientationConstraintPtr
      orientation_constraint_; /**< \brief Holds the orientation constraint for sampling */
};

<<<<<<< HEAD
MOVEIT_CLASS_FORWARD(IKConstraintSampler)
=======
MOVEIT_CLASS_FORWARD(IKConstraintSampler);  // Defines IKConstraintSamplerPtr, ConstPtr, WeakPtr... etc
>>>>>>> 382aa5a8

/**
 * \brief A class that allows the sampling of IK constraints.
 *
 * An IK constraint can have a position constraint, and orientation
 * constraint, or both.  The constraint will attempt to sample a pose
 * that adheres to the constraint, and then solves IK for that pose.
 *
 */
class IKConstraintSampler : public ConstraintSampler
{
public:
  /**
   * \brief Constructor
   *
   * @param [in] scene The planning scene used to check the constraint
   *
   * @param [in] group_name The group name associated with the
   * constraint.  Will be invalid if no group name is passed in or the
   * joint model group cannot be found in the kinematic model
   *
   */
  IKConstraintSampler(const planning_scene::PlanningSceneConstPtr& scene, const std::string& group_name)
    : ConstraintSampler(scene, group_name)
  {
  }

  /**
   * \brief Configures the IK constraint given a constraints message.
   *
   * If the constraints message contains both orientation constraints
   * and positions constraints, the function iterates through each
   * potential pair until it finds a pair of position orientation
   * constraints that lead to valid configuration of kinematic
   * constraints.  It creates an IKSamplingPose from these and calls
   * \ref configure(const IKSamplingPose &sp).  If no pair leads to
   * both having valid configuration, it will attempt to iterate
   * through the position constraints in the Constraints message,
   * calling \ref configure(const IKSamplingPose &sp) on the resulting
   * IKSamplingPose.  Finally, if no valid position constraints exist
   * it will attempt the same procedure with the orientation
   * constraints.  If no valid position or orientation constraints
   * exist, it will return false.  For more information, see the docs
   * for \ref configure(const IKSamplingPose &sp).
   *
   * @param constr The Constraint message
   *
   * @return True if some valid position and orientation constraints
   * exist and the overloaded configuration function returns true.
   * Otherwise, returns false.
   */
  bool configure(const moveit_msgs::msg::Constraints& constr) override;

  /**
   * \brief Configures the Constraint given a IKSamplingPose.
   *
   *
   * This function performs the actual constraint configuration.  It returns true if the following are true:
   * \li The \ref IKSamplingPose has either a valid orientation or position constraint
   * \li The position and orientation constraints are specified for the same link
   *
   * \li There is a valid IK solver instance for the indicated group.
   * This will be only be the case if a group has a specific solver
   * associated with it.  For situations where the super-group doesn't
   * have a solver, but all subgroups have solvers, then use the
   * \ref ConstraintSamplerManager.
   *
   * \li The kinematic model has both the links associated with the IK
   * solver's tip and base frames.
   *
   * \li The link specified in the constraints is the tip link of the IK solver
   *
   * @param [in] sp The variable that contains the position and orientation constraints
   *
   * @return True if all conditions are met and the group specified in
   * the constructor is valid.  Otherwise, false.
   */
  bool configure(const IKSamplingPose& sp);

  /**
   * \brief Gets the timeout argument passed to the IK solver
   *
   *
   * @return The IK timeout
   */
  double getIKTimeout() const
  {
    return ik_timeout_;
  }

  /**
   * \brief Sets the timeout argument passed to the IK solver
   *
   * @param timeout The timeout argument that will be used in future IK calls
   */
  void setIKTimeout(double timeout)
  {
    ik_timeout_ = timeout;
  }

  /**
   * \brief Gets the position constraint associated with this sampler.
   *
   *
   * @return The position constraint, or an empty shared_ptr if none has been specified
   */
  const kinematic_constraints::PositionConstraintPtr& getPositionConstraint() const
  {
    return sampling_pose_.position_constraint_;
  }
  /**
   * \brief Gets the orientation constraint associated with this sampler.
   *
   *
   * @return The orientation constraint, or an empty shared_ptr if none has been specified
   */
  const kinematic_constraints::OrientationConstraintPtr& getOrientationConstraint() const
  {
    return sampling_pose_.orientation_constraint_;
  }

  /**
   * \brief Gets the volume associated with the position and orientation constraints.
   *
   * This function computes the volume of the sampling constraint.
   * The volume associated with the position constraint is either the
   * product of the volume of all position constraint regions, or 1.0
   * otherwise.  The volume associated with the orientation constraint
   * is the product of all the axis tolerances, or 1.0 otherwise.  If
   * both are specified, the product of the volumes is returned.

   * @return Returns the sum of the volumes of all constraint regions
   * associated with the position and orientation constraints.
   */
  double getSamplingVolume() const;

  /**
   * \brief Gets the link name associated with this sampler
   *
   *
   * @return The associated link name
   */
  const std::string& getLinkName() const;

  /**
   * \brief Produces an IK sample.
   *
   * This function first calls the \ref samplePose function to produce
   * a position and orientation in the constraint region.  It then
   * calls IK on that pose.  If a pose that satisfies the constraints
   * can be determined, and IK returns a solution for that pose, then
   * the joint values associated with the joint group will be
   * populated with the results of the IK, and the function will
   * return true.  The function will attempt to sample a pose up to
   * max_attempts number of times, and then call IK on that value.  If
   * IK is not successful, it will repeat the pose sample and IK
   * procedure max_attempt times.  If in any iteration a valid pose
   * cannot be sample within max_attempts time, it will return false.
   *
   * @param jsg The joint state group in question.  Must match the group passed in the constructor or will return false.
   * @param ks A reference state that will be used for transforming the IK poses
   * @param max_attempts The number of attempts to both sample and try IK
   *
   * @return True if a valid sample pose was produced and valid IK found for that pose.  Otherwise false.
   */
  bool sample(moveit::core::RobotState& state, const moveit::core::RobotState& reference_state,
              unsigned int max_attempts) override;

  bool project(moveit::core::RobotState& state, unsigned int max_attempts) override;
  /**
   * \brief Returns a pose that falls within the constraint regions.
   *
   * If a position constraint is specified, then a position is
   * produced by selecting a random region among the constraint
   * regions and taking a sample in that region.  If no region is
   * valid the function returns false.  If no position constraint is
   * specified, a position is produced by assigning a random valid
   * value to each group joint, performing forward kinematics, and
   * taking the resulting pose.  If an orientation constraint is
   * specified, then an quaternion is produced by sampling a
   * difference value within the axis tolerances and applying the
   * difference rotation to the orientation constraint target.
   * Otherwise, a random quaternion is produced.
   *
   * @param [out] pos The position component of the sample
   * @param [out] quat The orientation component of the sample. It will always be a normalized quaternion.
   * @param [in] ks The reference state used for performing transforms
   * @param [in] max_attempts The maximum attempts to try to sample - applies only to the position constraint
   *
   * @return True if a sample was successfully produced, otherwise false
   */
  bool samplePose(Eigen::Vector3d& pos, Eigen::Quaterniond& quat, const moveit::core::RobotState& ks,
                  unsigned int max_attempts);

  /**
   * \brief Get the name of the constraint sampler, for debugging purposes
   * should be in CamelCase format.
   * \return string of name
   */
  const std::string& getName() const override
  {
    static const std::string SAMPLER_NAME = "IKConstraintSampler";
    return SAMPLER_NAME;
  }

protected:
  void clear() override;

  /**
   * \brief Performs checks and sets various internal values associated with the IK solver
   *
   * @return True if the IK solver exists and if it associated with the expected base frame and tip frames.  Otherwise
   *false.
   */
  bool loadIKSolver();

  /**
   * \brief Actually calls IK on the given pose, generating a random seed state.
   *
   * @param ik_query The pose for solving IK, assumed to be for the tip frame in the base frame
   * @param timeout The timeout for the IK search
   * @param jsg The joint state group into which to place the solution
   * @param use_as_seed If true, the state values in jsg are used as seed for the IK
   *
   * @return True if IK returns successfully with the timeout, and otherwise false.
   */
  bool callIK(const geometry_msgs::msg::Pose& ik_query,
              const kinematics::KinematicsBase::IKCallbackFn& adapted_ik_validity_callback, double timeout,
              moveit::core::RobotState& state, bool use_as_seed);
  bool sampleHelper(moveit::core::RobotState& state, const moveit::core::RobotState& reference_state,
                    unsigned int max_attempts, bool project);
  bool validate(moveit::core::RobotState& state) const;

  random_numbers::RandomNumberGenerator random_number_generator_; /**< \brief Random generator used by the sampler */
  IKSamplingPose sampling_pose_;                                  /**< \brief Holder for the pose used for sampling */
  kinematics::KinematicsBaseConstPtr kb_;                         /**< \brief Holds the kinematics solver */
  double ik_timeout_;                                             /**< \brief Holds the timeout associated with IK */
  std::string ik_frame_;                                          /**< \brief Holds the base from of the IK solver */
  bool transform_ik_; /**< \brief True if the frame associated with the kinematic model is different than the base frame
                         of the IK solver */
  bool need_eef_to_ik_tip_transform_; /**< \brief True if the tip frame of the inverse kinematic is different than the
                                        frame of the end effector */
  Eigen::Isometry3d eef_to_ik_tip_transform_; /**< \brief Holds the transformation from end effector to IK tip frame */
};
}  // namespace constraint_samplers<|MERGE_RESOLUTION|>--- conflicted
+++ resolved
@@ -43,11 +43,7 @@
 
 namespace constraint_samplers
 {
-<<<<<<< HEAD
-MOVEIT_CLASS_FORWARD(JointConstraintSampler)
-=======
-MOVEIT_CLASS_FORWARD(JointConstraintSampler);  // Defines JointConstraintSamplerPtr, ConstPtr, WeakPtr... etc
->>>>>>> 382aa5a8
+MOVEIT_CLASS_FORWARD(JointConstraintSampler)  // Defines JointConstraintSamplerPtr, ConstPtr, WeakPtr... etc
 
 /**
  * \brief JointConstraintSampler is a class that allows the sampling
@@ -284,11 +280,7 @@
       orientation_constraint_; /**< \brief Holds the orientation constraint for sampling */
 };
 
-<<<<<<< HEAD
-MOVEIT_CLASS_FORWARD(IKConstraintSampler)
-=======
-MOVEIT_CLASS_FORWARD(IKConstraintSampler);  // Defines IKConstraintSamplerPtr, ConstPtr, WeakPtr... etc
->>>>>>> 382aa5a8
+MOVEIT_CLASS_FORWARD(IKConstraintSampler)  // Defines IKConstraintSamplerPtr, ConstPtr, WeakPtr... etc
 
 /**
  * \brief A class that allows the sampling of IK constraints.

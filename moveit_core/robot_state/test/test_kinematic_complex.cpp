/*********************************************************************
 * Software License Agreement (BSD License)
 *
 *  Copyright (c) 2013, Willow Garage, Inc.
 *  All rights reserved.
 *
 *  Redistribution and use in source and binary forms, with or without
 *  modification, are permitted provided that the following conditions
 *  are met:
 *
 *   * Redistributions of source code must retain the above copyright
 *     notice, this list of conditions and the following disclaimer.
 *   * Redistributions in binary form must reproduce the above
 *     copyright notice, this list of conditions and the following
 *     disclaimer in the documentation and/or other materials provided
 *     with the distribution.
 *   * Neither the name of the Willow Garage nor the names of its
 *     contributors may be used to endorse or promote products derived
 *     from this software without specific prior written permission.
 *
 *  THIS SOFTWARE IS PROVIDED BY THE COPYRIGHT HOLDERS AND CONTRIBUTORS
 *  "AS IS" AND ANY EXPRESS OR IMPLIED WARRANTIES, INCLUDING, BUT NOT
 *  LIMITED TO, THE IMPLIED WARRANTIES OF MERCHANTABILITY AND FITNESS
 *  FOR A PARTICULAR PURPOSE ARE DISCLAIMED. IN NO EVENT SHALL THE
 *  COPYRIGHT OWNER OR CONTRIBUTORS BE LIABLE FOR ANY DIRECT, INDIRECT,
 *  INCIDENTAL, SPECIAL, EXEMPLARY, OR CONSEQUENTIAL DAMAGES (INCLUDING,
 *  BUT NOT LIMITED TO, PROCUREMENT OF SUBSTITUTE GOODS OR SERVICES;
 *  LOSS OF USE, DATA, OR PROFITS; OR BUSINESS INTERRUPTION) HOWEVER
 *  CAUSED AND ON ANY THEORY OF LIABILITY, WHETHER IN CONTRACT, STRICT
 *  LIABILITY, OR TORT (INCLUDING NEGLIGENCE OR OTHERWISE) ARISING IN
 *  ANY WAY OUT OF THE USE OF THIS SOFTWARE, EVEN IF ADVISED OF THE
 *  POSSIBILITY OF SUCH DAMAGE.
 *********************************************************************/

/* Author: Ioan Sucan */

#include <moveit/robot_model/robot_model.h>
#include <moveit/robot_state/robot_state.h>
#include <moveit/robot_state/conversions.h>
#include <urdf_parser/urdf_parser.h>
#include <fstream>
#include <gtest/gtest.h>
#include <boost/filesystem/path.hpp>
#include <geometric_shapes/shapes.h>

#include <moveit/utils/robot_model_test_utils.h>

constexpr double EPSILON = 1e-2;
constexpr double M_TAU = 2 * M_PI;

class LoadPlanningModelsPr2 : public testing::Test
{
protected:
  void SetUp() override
  {
    const std::string robot_name = "pr2";
    urdf_model_ = moveit::core::loadModelInterface(robot_name);
    srdf_model_ = moveit::core::loadSRDFModel(robot_name);
    robot_model_ = std::make_shared<moveit::core::RobotModel>(urdf_model_, srdf_model_);
  };

  void TearDown() override
  {
  }

protected:
  urdf::ModelInterfaceSharedPtr urdf_model_;
  srdf::ModelSharedPtr srdf_model_;
  moveit::core::RobotModelPtr robot_model_;
};

TEST_F(LoadPlanningModelsPr2, InitOK)
{
  ASSERT_EQ(urdf_model_->getName(), "pr2");
  ASSERT_EQ(srdf_model_->getName(), "pr2");
}

TEST_F(LoadPlanningModelsPr2, ModelInit)
{
  auto srdf_model = std::make_shared<srdf::Model>();

  // with no world multidof we should get a fixed joint
  moveit::core::RobotModel robot_model0(urdf_model_, srdf_model);
  EXPECT_TRUE(robot_model0.getRootJoint()->getVariableCount() == 0);

  static const std::string SMODEL1 = "<?xml version=\"1.0\" ?>"
                                     "<robot name=\"pr2\">"
                                     "<virtual_joint name=\"base_joint\" child_link=\"base_footprint\" "
                                     "parent_frame=\"base_footprint\" type=\"planar\"/>"
                                     "</robot>";
  srdf_model->initString(*urdf_model_, SMODEL1);

  moveit::core::RobotModel robot_model1(urdf_model_, srdf_model);
  ASSERT_TRUE(robot_model1.getRootJoint() != nullptr);
  EXPECT_EQ(robot_model1.getModelFrame(), "base_footprint");

  static const std::string SMODEL2 = "<?xml version=\"1.0\" ?>"
                                     "<robot name=\"pr2\">"
                                     "<virtual_joint name=\"world_joint\" child_link=\"base_footprint\" "
                                     "parent_frame=\"odom_combined\" type=\"floating\"/>"
                                     "</robot>";
  srdf_model->initString(*urdf_model_, SMODEL2);

  moveit::core::RobotModel robot_model2(urdf_model_, srdf_model);
  ASSERT_TRUE(robot_model2.getRootJoint() != nullptr);
  EXPECT_EQ(robot_model2.getModelFrame(), "odom_combined");
}

TEST_F(LoadPlanningModelsPr2, GroupInit)
{
  static const std::string SMODEL1 = "<?xml version=\"1.0\" ?>"
                                     "<robot name=\"pr2\">"
                                     "<virtual_joint name=\"base_joint\" child_link=\"base_footprint\" "
                                     "parent_frame=\"base_footprint\" type=\"planar\"/>"
                                     "<group name=\"left_arm_base_tip\">"
                                     "<chain base_link=\"monkey_base\" tip_link=\"monkey_tip\"/>"
                                     "</group>"
                                     "<group name=\"left_arm_joints\">"
                                     "<joint name=\"l_monkey_pan_joint\"/>"
                                     "<joint name=\"l_monkey_fles_joint\"/>"
                                     "</group>"
                                     "</robot>";

  auto srdf_model = std::make_shared<srdf::Model>();
  srdf_model->initString(*urdf_model_, SMODEL1);
  moveit::core::RobotModel robot_model1(urdf_model_, srdf_model);

  const moveit::core::JointModelGroup* left_arm_base_tip_group = robot_model1.getJointModelGroup("left_arm_base_tip");
  ASSERT_TRUE(left_arm_base_tip_group == nullptr);

  const moveit::core::JointModelGroup* left_arm_joints_group = robot_model1.getJointModelGroup("left_arm_joints");
  ASSERT_TRUE(left_arm_joints_group == nullptr);

  static const std::string SMODEL2 = "<?xml version=\"1.0\" ?>"
                                     "<robot name=\"pr2\">"
                                     "<virtual_joint name=\"base_joint\" child_link=\"base_footprint\" "
                                     "parent_frame=\"base_footprint\" type=\"planar\"/>"
                                     "<group name=\"left_arm_base_tip\">"
                                     "<chain base_link=\"torso_lift_link\" tip_link=\"l_wrist_roll_link\"/>"
                                     "</group>"
                                     "<group name=\"left_arm_joints\">"
                                     "<joint name=\"l_shoulder_pan_joint\"/>"
                                     "<joint name=\"l_shoulder_lift_joint\"/>"
                                     "<joint name=\"l_upper_arm_roll_joint\"/>"
                                     "<joint name=\"l_elbow_flex_joint\"/>"
                                     "<joint name=\"l_forearm_roll_joint\"/>"
                                     "<joint name=\"l_wrist_flex_joint\"/>"
                                     "<joint name=\"l_wrist_roll_joint\"/>"
                                     "</group>"
                                     "</robot>";
  srdf_model->initString(*urdf_model_, SMODEL2);

  auto robot_model2 = std::make_shared<moveit::core::RobotModel>(urdf_model_, srdf_model);

  left_arm_base_tip_group = robot_model2->getJointModelGroup("left_arm_base_tip");
  ASSERT_TRUE(left_arm_base_tip_group != nullptr);

  left_arm_joints_group = robot_model2->getJointModelGroup("left_arm_joints");
  ASSERT_TRUE(left_arm_joints_group != nullptr);

  EXPECT_EQ(left_arm_base_tip_group->getJointModels().size(), 9u);
  EXPECT_EQ(left_arm_joints_group->getJointModels().size(), 7u);

  EXPECT_EQ(left_arm_joints_group->getVariableNames().size(), left_arm_joints_group->getVariableCount());
  EXPECT_EQ(left_arm_joints_group->getVariableCount(), 7u);

  EXPECT_EQ(robot_model2->getVariableNames().size(), robot_model2->getVariableCount());

  bool found_shoulder_pan_link = false;
  bool found_wrist_roll_link = false;
  for (const moveit::core::LinkModel* link_model : left_arm_base_tip_group->getLinkModels())
  {
    if (link_model->getName() == "l_shoulder_pan_link")
    {
      EXPECT_TRUE(!found_shoulder_pan_link);
      found_shoulder_pan_link = true;
    }
    if (link_model->getName() == "l_wrist_roll_link")
    {
      EXPECT_TRUE(!found_wrist_roll_link);
      found_wrist_roll_link = true;
    }
    EXPECT_TRUE(link_model->getName() != "torso_lift_link");
  }
  EXPECT_TRUE(found_shoulder_pan_link);
  EXPECT_TRUE(found_wrist_roll_link);

  moveit::core::RobotState ks(robot_model2);
  ks.setToDefaultValues();
  std::map<std::string, double> jv;
  jv["base_joint/x"] = 0.433;
  jv["base_joint/theta"] = -0.5;
  ks.setVariablePositions(jv);
  moveit_msgs::msg::RobotState robot_state;
  moveit::core::robotStateToRobotStateMsg(ks, robot_state);

  moveit::core::RobotState ks2(robot_model2);
  moveit::core::robotStateMsgToRobotState(robot_state, ks2);

  const double* v1 = ks.getVariablePositions();
  const double* v2 = ks2.getVariablePositions();
  for (std::size_t i = 0; i < ks.getVariableCount(); ++i)
    EXPECT_NEAR(v1[i], v2[i], 1e-5);
}

TEST_F(LoadPlanningModelsPr2, SubgroupInit)
{
  moveit::core::RobotModel robot_model(urdf_model_, srdf_model_);
  const moveit::core::JointModelGroup* jmg = robot_model.getJointModelGroup("arms");
  ASSERT_TRUE(jmg);
  EXPECT_EQ(jmg->getSubgroupNames().size(), 2u);
  EXPECT_TRUE(jmg->isSubgroup("right_arm"));

  const moveit::core::JointModelGroup* jmg2 = robot_model.getJointModelGroup("whole_body");
  EXPECT_EQ(jmg2->getSubgroupNames().size(), 5u);
  EXPECT_TRUE(jmg2->isSubgroup("arms"));
  EXPECT_TRUE(jmg2->isSubgroup("right_arm"));
}

TEST_F(LoadPlanningModelsPr2, AssociatedFixedLinks)
{
  auto model = std::make_shared<moveit::core::RobotModel>(urdf_model_, srdf_model_);
  EXPECT_TRUE(model->getLinkModel("r_gripper_palm_link")->getAssociatedFixedTransforms().size() > 1);
}

TEST_F(LoadPlanningModelsPr2, FullTest)
{
  auto robot_model = std::make_shared<moveit::core::RobotModel>(urdf_model_, srdf_model_);

  moveit::core::RobotState ks(robot_model);
  ks.setToDefaultValues();

  moveit::core::RobotState ks2(robot_model);
  ks2.setToDefaultValues();

  const auto identity = Eigen::Isometry3d::Identity();
  std::vector<shapes::ShapeConstPtr> shapes;
  EigenSTL::vector_Isometry3d poses;
  shapes::Shape* shape = new shapes::Box(.1, .1, .1);
  shapes.push_back(shapes::ShapeConstPtr(shape));
  poses.push_back(identity);
  std::set<std::string> touch_links;

<<<<<<< HEAD
  trajectory_msgs::msg::JointTrajectory empty_state;
  moveit::core::AttachedBody* attached_body = new moveit::core::AttachedBody(
      robot_model->getLinkModel("r_gripper_palm_link"), "box", identity, shapes, poses, touch_links, empty_state);
  ks.attachBody(attached_body);
=======
  trajectory_msgs::JointTrajectory empty_state;

  ks.attachBody(std::make_unique<moveit::core::AttachedBody>(robot_model->getLinkModel("r_gripper_palm_link"), "box",
                                                             identity, shapes, poses, touch_links, empty_state));
>>>>>>> 424a5b7b

  std::vector<const moveit::core::AttachedBody*> attached_bodies_1;
  ks.getAttachedBodies(attached_bodies_1);
  ASSERT_EQ(attached_bodies_1.size(), 1u);

  std::vector<const moveit::core::AttachedBody*> attached_bodies_2;
  ks2 = ks;
  ks2.getAttachedBodies(attached_bodies_2);
  ASSERT_EQ(attached_bodies_2.size(), 1u);

  ks.clearAttachedBody("box");
  attached_bodies_1.clear();
  ks.getAttachedBodies(attached_bodies_1);
  ASSERT_EQ(attached_bodies_1.size(), 0u);

  ks2 = ks;
  attached_bodies_2.clear();
  ks2.getAttachedBodies(attached_bodies_2);
  ASSERT_EQ(attached_bodies_2.size(), 0u);
}

TEST_F(LoadPlanningModelsPr2, ObjectPoseAndSubframes)
{
  auto robot_model = std::make_shared<moveit::core::RobotModel>(urdf_model_, srdf_model_);

  moveit::core::RobotState ks(robot_model);
  ks.setToDefaultValues();

  std::vector<shapes::ShapeConstPtr> shapes;
  EigenSTL::vector_Isometry3d poses;
  shapes::Shape* shape = new shapes::Box(.1, .1, .1);
  shapes.push_back(shapes::ShapeConstPtr(shape));
  poses.push_back(Eigen::Isometry3d::Identity());
  std::set<std::string> touch_links;
  Eigen::Isometry3d pose_a = Eigen::Isometry3d::Identity();
  Eigen::Isometry3d pose_b = Eigen::Isometry3d(Eigen::Translation3d(0, 0, 1));
  moveit::core::FixedTransformsMap subframes;
  subframes["frame1"] = Eigen::Isometry3d(Eigen::Translation3d(0, 0, 1));

<<<<<<< HEAD
  trajectory_msgs::msg::JointTrajectory empty_state;
  moveit::core::AttachedBody* attached_body_a =
      new moveit::core::AttachedBody(robot_model->getLinkModel("r_gripper_palm_link"), "boxA", pose_a, shapes, poses,
                                     touch_links, empty_state, subframes);
  moveit::core::AttachedBody* attached_body_b =
      new moveit::core::AttachedBody(robot_model->getLinkModel("r_gripper_palm_link"), "boxB", pose_b, shapes, poses,
                                     touch_links, empty_state, subframes);
  ks.attachBody(attached_body_a);
  ks.attachBody(attached_body_b);
=======
  trajectory_msgs::JointTrajectory empty_state;
  ks.attachBody(std::make_unique<moveit::core::AttachedBody>(robot_model->getLinkModel("r_gripper_palm_link"), "boxA",
                                                             pose_a, shapes, poses, touch_links, empty_state,
                                                             subframes));
  ks.attachBody(std::make_unique<moveit::core::AttachedBody>(robot_model->getLinkModel("r_gripper_palm_link"), "boxB",
                                                             pose_b, shapes, poses, touch_links, empty_state,
                                                             subframes));
>>>>>>> 424a5b7b

  // Check position of shape in each body
  Eigen::Isometry3d p;
  p = ks.getAttachedBody("boxA")->getShapePosesInLinkFrame()[0];
  EXPECT_EQ(0.0, p(2, 3));  // check translation.z
  p = ks.getAttachedBody("boxB")->getShapePosesInLinkFrame()[0];
  EXPECT_EQ(1.0, p(2, 3));  // z

  // Expect the pose and the subframe to have the same effect
  Eigen::Isometry3d p2;

  p = ks.getFrameTransform("boxA/frame1");
  p2 = ks.getFrameTransform("boxB");
  EXPECT_TRUE(p.isApprox(p2, EPSILON));

  // Ensure that conversion to and from message in conversions.cpp works
  moveit_msgs::msg::RobotState msg;
  robotStateToRobotStateMsg(ks, msg, true);

  // Add another object C that is defined in a frame that is not the link.
  // The object will be transformed into the link's frame, which
  // uses an otherwise inactive section of _msgToAttachedBody.
  Eigen::Isometry3d pose_c = Eigen::Isometry3d(Eigen::Translation3d(0.1, 0.2, 0.3)) *
                             Eigen::AngleAxisd(0.1 * M_TAU, Eigen::Vector3d::UnitX()) *
                             Eigen::AngleAxisd(0.2 * M_TAU, Eigen::Vector3d::UnitY()) *
                             Eigen::AngleAxisd(0.4 * M_TAU, Eigen::Vector3d::UnitZ());
  Eigen::Quaterniond q(pose_c.linear());
  moveit_msgs::msg::AttachedCollisionObject new_aco = msg.attached_collision_objects[0];
  new_aco.object.id = "boxC";
  new_aco.object.header.frame_id = "r_shoulder_pan_link";
  new_aco.object.pose.position.x = pose_c.translation()[0];
  new_aco.object.pose.position.y = pose_c.translation()[1];
  new_aco.object.pose.position.z = pose_c.translation()[2];
  new_aco.object.pose.orientation.x = q.vec()[0];
  new_aco.object.pose.orientation.y = q.vec()[1];
  new_aco.object.pose.orientation.z = q.vec()[2];
  new_aco.object.pose.orientation.w = q.w();
  msg.attached_collision_objects.push_back(new_aco);

  // Confirm that object B is unchanged after the conversion
  moveit::core::RobotState ks3(robot_model);
  robotStateMsgToRobotState(msg, ks3, true);
  Eigen::Isometry3d p_original, p_reconverted;
  p_original = ks.getAttachedBody("boxB")->getPose();
  p_reconverted = ks3.getAttachedBody("boxB")->getPose();
  EXPECT_TRUE(p_original.isApprox(p_reconverted, EPSILON));

  // Confirm that the position of object C is what we expect
  Eigen::Isometry3d p_link, p_header_frame;
  p_link = ks3.getFrameTransform("r_gripper_palm_link");
  p_header_frame = ks3.getFrameTransform("r_shoulder_pan_link");

  p = p_header_frame * pose_c;  // Object pose in world
  p2 = ks3.getAttachedBody("boxC")->getGlobalPose();
  EXPECT_TRUE(p.isApprox(p2, EPSILON));

  p = p_link.inverse() * p_header_frame * pose_c;  // Object pose in link frame
  p2 = ks3.getAttachedBody("boxC")->getPose();
  EXPECT_TRUE(p.isApprox(p2, EPSILON));
}

int main(int argc, char** argv)
{
  testing::InitGoogleTest(&argc, argv);
  return RUN_ALL_TESTS();
}<|MERGE_RESOLUTION|>--- conflicted
+++ resolved
@@ -241,17 +241,10 @@
   poses.push_back(identity);
   std::set<std::string> touch_links;
 
-<<<<<<< HEAD
   trajectory_msgs::msg::JointTrajectory empty_state;
-  moveit::core::AttachedBody* attached_body = new moveit::core::AttachedBody(
-      robot_model->getLinkModel("r_gripper_palm_link"), "box", identity, shapes, poses, touch_links, empty_state);
-  ks.attachBody(attached_body);
-=======
-  trajectory_msgs::JointTrajectory empty_state;
 
   ks.attachBody(std::make_unique<moveit::core::AttachedBody>(robot_model->getLinkModel("r_gripper_palm_link"), "box",
                                                              identity, shapes, poses, touch_links, empty_state));
->>>>>>> 424a5b7b
 
   std::vector<const moveit::core::AttachedBody*> attached_bodies_1;
   ks.getAttachedBodies(attached_bodies_1);
@@ -291,25 +284,13 @@
   moveit::core::FixedTransformsMap subframes;
   subframes["frame1"] = Eigen::Isometry3d(Eigen::Translation3d(0, 0, 1));
 
-<<<<<<< HEAD
   trajectory_msgs::msg::JointTrajectory empty_state;
-  moveit::core::AttachedBody* attached_body_a =
-      new moveit::core::AttachedBody(robot_model->getLinkModel("r_gripper_palm_link"), "boxA", pose_a, shapes, poses,
-                                     touch_links, empty_state, subframes);
-  moveit::core::AttachedBody* attached_body_b =
-      new moveit::core::AttachedBody(robot_model->getLinkModel("r_gripper_palm_link"), "boxB", pose_b, shapes, poses,
-                                     touch_links, empty_state, subframes);
-  ks.attachBody(attached_body_a);
-  ks.attachBody(attached_body_b);
-=======
-  trajectory_msgs::JointTrajectory empty_state;
   ks.attachBody(std::make_unique<moveit::core::AttachedBody>(robot_model->getLinkModel("r_gripper_palm_link"), "boxA",
                                                              pose_a, shapes, poses, touch_links, empty_state,
                                                              subframes));
   ks.attachBody(std::make_unique<moveit::core::AttachedBody>(robot_model->getLinkModel("r_gripper_palm_link"), "boxB",
                                                              pose_b, shapes, poses, touch_links, empty_state,
                                                              subframes));
->>>>>>> 424a5b7b
 
   // Check position of shape in each body
   Eigen::Isometry3d p;

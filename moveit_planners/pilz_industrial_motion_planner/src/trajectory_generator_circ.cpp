/*********************************************************************
 * Software License Agreement (BSD License)
 *
 *  Copyright (c) 2018 Pilz GmbH & Co. KG
 *  All rights reserved.
 *
 *  Redistribution and use in source and binary forms, with or without
 *  modification, are permitted provided that the following conditions
 *  are met:
 *
 *   * Redistributions of source code must retain the above copyright
 *     notice, this list of conditions and the following disclaimer.
 *   * Redistributions in binary form must reproduce the above
 *     copyright notice, this list of conditions and the following
 *     disclaimer in the documentation and/or other materials provided
 *     with the distribution.
 *   * Neither the name of Pilz GmbH & Co. KG nor the names of its
 *     contributors may be used to endorse or promote products derived
 *     from this software without specific prior written permission.
 *
 *  THIS SOFTWARE IS PROVIDED BY THE COPYRIGHT HOLDERS AND CONTRIBUTORS
 *  "AS IS" AND ANY EXPRESS OR IMPLIED WARRANTIES, INCLUDING, BUT NOT
 *  LIMITED TO, THE IMPLIED WARRANTIES OF MERCHANTABILITY AND FITNESS
 *  FOR A PARTICULAR PURPOSE ARE DISCLAIMED. IN NO EVENT SHALL THE
 *  COPYRIGHT OWNER OR CONTRIBUTORS BE LIABLE FOR ANY DIRECT, INDIRECT,
 *  INCIDENTAL, SPECIAL, EXEMPLARY, OR CONSEQUENTIAL DAMAGES (INCLUDING,
 *  BUT NOT LIMITED TO, PROCUREMENT OF SUBSTITUTE GOODS OR SERVICES;
 *  LOSS OF USE, DATA, OR PROFITS; OR BUSINESS INTERRUPTION) HOWEVER
 *  CAUSED AND ON ANY THEORY OF LIABILITY, WHETHER IN CONTRACT, STRICT
 *  LIABILITY, OR TORT (INCLUDING NEGLIGENCE OR OTHERWISE) ARISING IN
 *  ANY WAY OUT OF THE USE OF THIS SOFTWARE, EVEN IF ADVISED OF THE
 *  POSSIBILITY OF SUCH DAMAGE.
 *********************************************************************/

#include "pilz_industrial_motion_planner/trajectory_generator_circ.h"
#include "pilz_industrial_motion_planner/path_circle_generator.h"

#include <cassert>
#include <sstream>

#include <kdl/rotational_interpolation_sa.hpp>
#include <kdl/trajectory_segment.hpp>
#include <kdl/utilities/error.h>
#include <kdl/utilities/utility.h>
#include <moveit/robot_state/conversions.h>
#include <rclcpp/rclcpp.hpp>

#include <tf2_eigen_kdl/tf2_eigen_kdl.hpp>
#if __has_include(<tf2_eigen/tf2_eigen.hpp>)
#include <tf2_eigen/tf2_eigen.hpp>
#include <tf2_geometry_msgs/tf2_geometry_msgs.hpp>
#else
#include <tf2_eigen/tf2_eigen.h>
#include <tf2_geometry_msgs/tf2_geometry_msgs.h>
#endif

namespace pilz_industrial_motion_planner
{
static const rclcpp::Logger LOGGER =
    rclcpp::get_logger("moveit.pilz_industrial_motion_planner.trajectory_generator_circ");
TrajectoryGeneratorCIRC::TrajectoryGeneratorCIRC(const moveit::core::RobotModelConstPtr& robot_model,
                                                 const LimitsContainer& planner_limits,
                                                 const std::string& /*group_name*/)
  : TrajectoryGenerator::TrajectoryGenerator(robot_model, planner_limits)
{
  if (!planner_limits_.hasFullCartesianLimits())
  {
    throw TrajectoryGeneratorInvalidLimitsException(
        "Cartesian limits are not fully set for CIRC trajectory generator.");
  }
}

void TrajectoryGeneratorCIRC::cmdSpecificRequestValidation(const planning_interface::MotionPlanRequest& req) const
{
  if (!(req.path_constraints.name == "interim" || req.path_constraints.name == "center"))
  {
    std::ostringstream os;
    os << "No path constraint named \"interim\" or \"center\" found (found "
          "unknown constraint: "
       << "\"req.path_constraints.name\""
       << " instead)";
    throw UnknownPathConstraintName(os.str());
  }

  if (req.path_constraints.position_constraints.size() != 1)
  {
    throw NoPositionConstraints("CIRC trajectory generator needs valid a position constraint");
  }

  if (req.path_constraints.position_constraints.front().constraint_region.primitive_poses.size() != 1)
  {
    throw NoPrimitivePose("CIRC trajectory generator needs valid a primitive pose");
  }
}

void TrajectoryGeneratorCIRC::extractMotionPlanInfo(const planning_scene::PlanningSceneConstPtr& scene,
                                                    const planning_interface::MotionPlanRequest& req,
                                                    TrajectoryGenerator::MotionPlanInfo& info) const
{
  RCLCPP_DEBUG(LOGGER, "Extract necessary information from motion plan request.");

  info.group_name = req.group_name;
  std::string frame_id{ robot_model_->getModelFrame() };

  // goal given in joint space
  if (!req.goal_constraints.front().joint_constraints.empty())
  {
    // TODO: link name from goal constraint and path constraint
    info.link_name = req.path_constraints.position_constraints.front().link_name;
    if (!robot_model_->hasLinkModel(info.link_name))
    {
      throw UnknownLinkNameOfAuxiliaryPoint("Unknown link name of CIRC auxiliary point");
    }

    if (req.goal_constraints.front().joint_constraints.size() !=
        robot_model_->getJointModelGroup(req.group_name)->getActiveJointModelNames().size())
    {
      std::ostringstream os;
      os << "Number of joint constraint = " << req.goal_constraints.front().joint_constraints.size()
         << " not equal to active joints of group = "
         << robot_model_->getJointModelGroup(req.group_name)->getActiveJointModelNames().size();
      throw NumberOfConstraintsMismatch(os.str());
    }

    // initializing all joints of the model
    for (const auto& joint_name : robot_model_->getVariableNames())
    {
      info.goal_joint_position[joint_name] = 0;
    }

    for (const auto& joint_item : req.goal_constraints.front().joint_constraints)
    {
      info.goal_joint_position[joint_item.joint_name] = joint_item.position;
    }

    computeLinkFK(robot_model_, info.link_name, info.goal_joint_position, info.goal_pose);
  }
  // goal given in Cartesian space
  else
  {
    info.link_name = req.goal_constraints.front().position_constraints.front().link_name;
    if (req.goal_constraints.front().position_constraints.front().header.frame_id.empty() ||
        req.goal_constraints.front().orientation_constraints.front().header.frame_id.empty())
    {
      RCLCPP_WARN(LOGGER, "Frame id is not set in position/orientation constraints of "
                          "goal. Use model frame as default");
      frame_id = robot_model_->getModelFrame();
    }
    else
    {
      frame_id = req.goal_constraints.front().position_constraints.front().header.frame_id;
    }
<<<<<<< HEAD
    geometry_msgs::msg::Pose goal_pose_msg;
    goal_pose_msg.position =
        req.goal_constraints.front().position_constraints.front().constraint_region.primitive_poses.front().position;
    goal_pose_msg.orientation = req.goal_constraints.front().orientation_constraints.front().orientation;
    normalizeQuaternion(goal_pose_msg.orientation);
    tf2::convert<geometry_msgs::msg::Pose, Eigen::Isometry3d>(goal_pose_msg, info.goal_pose);
=======
    info.goal_pose = getConstraintPose(req.goal_constraints.front());
>>>>>>> ab42a1d7
  }

  assert(req.start_state.joint_state.name.size() == req.start_state.joint_state.position.size());
  for (const auto& joint_name : robot_model_->getJointModelGroup(req.group_name)->getActiveJointModelNames())
  {
    auto it{ std::find(req.start_state.joint_state.name.cbegin(), req.start_state.joint_state.name.cend(), joint_name) };
    if (it == req.start_state.joint_state.name.cend())
    {
      std::ostringstream os;
      os << "Could not find joint \"" << joint_name << "\" of group \"" << req.group_name
         << "\" in start state of request";
      throw CircJointMissingInStartState(os.str());
    }
    size_t index = it - req.start_state.joint_state.name.cbegin();
    info.start_joint_position[joint_name] = req.start_state.joint_state.position[index];
  }

  computeLinkFK(robot_model_, info.link_name, info.start_joint_position, info.start_pose);

  // check goal pose ik before Cartesian motion plan starts
  std::map<std::string, double> ik_solution;
  if (!computePoseIK(scene, info.group_name, info.link_name, info.goal_pose, frame_id, info.start_joint_position,
                     ik_solution))
  {
    // LCOV_EXCL_START
    std::ostringstream os;
    os << "Failed to compute inverse kinematics for link: " << info.link_name << " of goal pose";
    throw CircInverseForGoalIncalculable(os.str());
    // LCOV_EXCL_STOP // not able to trigger here since lots of checks before
    // are in place
  }
  info.circ_path_point.first = req.path_constraints.name;
  if (!req.goal_constraints.front().position_constraints.empty())
  {
    const moveit_msgs::Constraints& goal = req.goal_constraints.front();
    info.circ_path_point.second =
        getConstraintPose(
            req.path_constraints.position_constraints.front().constraint_region.primitive_poses.front().position,
            goal.orientation_constraints.front().orientation, goal.position_constraints.front().target_point_offset)
            .translation();
  }
  else
  {
    Eigen::Vector3d circ_path_point;
    tf2::fromMsg(req.path_constraints.position_constraints.front().constraint_region.primitive_poses.front().position,
                 circ_path_point);
    info.circ_path_point.second = circ_path_point;
  }
}

void TrajectoryGeneratorCIRC::plan(const planning_scene::PlanningSceneConstPtr& scene,
                                   const planning_interface::MotionPlanRequest& req, const MotionPlanInfo& plan_info,
                                   const double& sampling_time, trajectory_msgs::msg::JointTrajectory& joint_trajectory)
{
  std::unique_ptr<KDL::Path> cart_path(setPathCIRC(plan_info));
  std::unique_ptr<KDL::VelocityProfile> vel_profile(
      cartesianTrapVelocityProfile(req.max_velocity_scaling_factor, req.max_acceleration_scaling_factor, cart_path));

  // combine path and velocity profile into Cartesian trajectory
  // with the third parameter set to false, KDL::Trajectory_Segment does not
  // take
  // the ownship of Path and Velocity Profile
  KDL::Trajectory_Segment cart_trajectory(cart_path.get(), vel_profile.get(), false);

  moveit_msgs::msg::MoveItErrorCodes error_code;
  // sample the Cartesian trajectory and compute joint trajectory using inverse
  // kinematics
  if (!generateJointTrajectory(scene, planner_limits_.getJointLimitContainer(), cart_trajectory, plan_info.group_name,
                               plan_info.link_name, plan_info.start_joint_position, sampling_time, joint_trajectory,
                               error_code))
  {
    throw CircTrajectoryConversionFailure("Failed to generate valid joint trajectory from the Cartesian path",
                                          error_code.val);
  }
}

std::unique_ptr<KDL::Path> TrajectoryGeneratorCIRC::setPathCIRC(const MotionPlanInfo& info) const
{
  RCLCPP_DEBUG(LOGGER, "Set Cartesian path for CIRC command.");

  KDL::Frame start_pose, goal_pose;
  tf2::transformEigenToKDL(info.start_pose, start_pose);
  tf2::transformEigenToKDL(info.goal_pose, goal_pose);

  const auto& eigen_path_point = info.circ_path_point.second;
  const KDL::Vector path_point{ eigen_path_point.x(), eigen_path_point.y(), eigen_path_point.z() };

  // pass the ratio of translational by rotational velocity as equivalent radius
  // to get a trajectory with rotational speed, if no (or very little)
  // translational distance
  // The KDL::Path implementation chooses the motion with the longer duration
  // (translation vs. rotation)
  // and uses eqradius as scaling factor between the distances.
  double eqradius = planner_limits_.getCartesianLimits().getMaxTranslationalVelocity() /
                    planner_limits_.getCartesianLimits().getMaxRotationalVelocity();

  try
  {
    if (info.circ_path_point.first == "center")
    {
      return PathCircleGenerator::circleFromCenter(start_pose, goal_pose, path_point, eqradius);
    }
    else  // if (info.circ_path_point.first == "interim")
    {
      return PathCircleGenerator::circleFromInterim(start_pose, goal_pose, path_point, eqradius);
    }
  }
  catch (KDL::Error_MotionPlanning_Circle_No_Plane& e)
  {
    std::ostringstream os;
    os << "Failed to create path object for circle." << e.Description();
    throw CircleNoPlane(os.str());
  }
  catch (KDL::Error_MotionPlanning_Circle_ToSmall& e)
  {
    std::ostringstream os;
    os << "Failed to create path object for circle." << e.Description();
    throw CircleToSmall(os.str());
  }
  catch (ErrorMotionPlanningCenterPointDifferentRadius& e)
  {
    std::ostringstream os;
    os << "Failed to create path object for circle." << e.Description();
    throw CenterPointDifferentRadius(os.str());
  }

  return nullptr;
}

}  // namespace pilz_industrial_motion_planner<|MERGE_RESOLUTION|>--- conflicted
+++ resolved
@@ -150,16 +150,7 @@
     {
       frame_id = req.goal_constraints.front().position_constraints.front().header.frame_id;
     }
-<<<<<<< HEAD
-    geometry_msgs::msg::Pose goal_pose_msg;
-    goal_pose_msg.position =
-        req.goal_constraints.front().position_constraints.front().constraint_region.primitive_poses.front().position;
-    goal_pose_msg.orientation = req.goal_constraints.front().orientation_constraints.front().orientation;
-    normalizeQuaternion(goal_pose_msg.orientation);
-    tf2::convert<geometry_msgs::msg::Pose, Eigen::Isometry3d>(goal_pose_msg, info.goal_pose);
-=======
     info.goal_pose = getConstraintPose(req.goal_constraints.front());
->>>>>>> ab42a1d7
   }
 
   assert(req.start_state.joint_state.name.size() == req.start_state.joint_state.position.size());
@@ -194,7 +185,7 @@
   info.circ_path_point.first = req.path_constraints.name;
   if (!req.goal_constraints.front().position_constraints.empty())
   {
-    const moveit_msgs::Constraints& goal = req.goal_constraints.front();
+    const moveit_msgs::msg::Constraints& goal = req.goal_constraints.front();
     info.circ_path_point.second =
         getConstraintPose(
             req.path_constraints.position_constraints.front().constraint_region.primitive_poses.front().position,

/*********************************************************************
 * Software License Agreement (BSD License)
 *
 *  Copyright (c) 2012, Willow Garage, Inc.
 *  All rights reserved.
 *
 *  Redistribution and use in source and binary forms, with or without
 *  modification, are permitted provided that the following conditions
 *  are met:
 *
 *   * Redistributions of source code must retain the above copyright
 *     notice, this list of conditions and the following disclaimer.
 *   * Redistributions in binary form must reproduce the above
 *     copyright notice, this list of conditions and the following
 *     disclaimer in the documentation and/or other materials provided
 *     with the distribution.
 *   * Neither the name of Willow Garage nor the names of its
 *     contributors may be used to endorse or promote products derived
 *     from this software without specific prior written permission.
 *
 *  THIS SOFTWARE IS PROVIDED BY THE COPYRIGHT HOLDERS AND CONTRIBUTORS
 *  "AS IS" AND ANY EXPRESS OR IMPLIED WARRANTIES, INCLUDING, BUT NOT
 *  LIMITED TO, THE IMPLIED WARRANTIES OF MERCHANTABILITY AND FITNESS
 *  FOR A PARTICULAR PURPOSE ARE DISCLAIMED. IN NO EVENT SHALL THE
 *  COPYRIGHT OWNER OR CONTRIBUTORS BE LIABLE FOR ANY DIRECT, INDIRECT,
 *  INCIDENTAL, SPECIAL, EXEMPLARY, OR CONSEQUENTIAL DAMAGES (INCLUDING,
 *  BUT NOT LIMITED TO, PROCUREMENT OF SUBSTITUTE GOODS OR SERVICES;
 *  LOSS OF USE, DATA, OR PROFITS; OR BUSINESS INTERRUPTION) HOWEVER
 *  CAUSED AND ON ANY THEORY OF LIABILITY, WHETHER IN CONTRACT, STRICT
 *  LIABILITY, OR TORT (INCLUDING NEGLIGENCE OR OTHERWISE) ARISING IN
 *  ANY WAY OUT OF THE USE OF THIS SOFTWARE, EVEN IF ADVISED OF THE
 *  POSSIBILITY OF SUCH DAMAGE.
 *********************************************************************/

/* Author: Dave Coleman */

<<<<<<< HEAD
#include <moveit/setup_assistant/tools/moveit_config_data.hpp>
=======
#include <moveit/setup_assistant/tools/moveit_config_data.h>

>>>>>>> 72d91929
// Reading/Writing Files
#include <iostream>  // For writing yaml and launch files
#include <fstream>
#include <boost/filesystem/path.hpp>        // for creating folders/files
#include <boost/filesystem/operations.hpp>  // is_regular_file, is_directory, etc.
#include <boost/algorithm/string/trim.hpp>
#include <tinyxml.h>
#include <boost/algorithm/string/predicate.hpp>

// ROS
#include <rclcpp/rclcpp.hpp>
#include <ament_index_cpp/get_package_share_directory.hpp>  // for getting file path for loading images

// OMPL version
#include <ompl/config.h>

namespace moveit_setup_assistant
{
// File system
namespace fs = boost::filesystem;

// ******************************************************************************************
// Constructor
// ******************************************************************************************
MoveItConfigData::MoveItConfigData() : config_pkg_generated_timestamp_(0)
{
  // Create an instance of SRDF writer and URDF model for all widgets to share
  srdf_ = std::make_shared<srdf::SRDFWriter>();
  urdf_model_ = std::make_shared<urdf::Model>();

  // Not in debug mode
  debug_ = false;

  // Get MoveIt Setup Assistant package path
  setup_assistant_path_ = ament_index_cpp::get_package_share_directory("moveit_setup_assistant");
  if (setup_assistant_path_.empty())
  {
    setup_assistant_path_ = ".";
  }
}

// ******************************************************************************************
// Destructor
// ******************************************************************************************
MoveItConfigData::~MoveItConfigData() = default;

// ******************************************************************************************
// Load a robot model
// ******************************************************************************************
void MoveItConfigData::setRobotModel(const moveit::core::RobotModelPtr& robot_model)
{
  robot_model_ = robot_model;
}

// ******************************************************************************************
// Provide a kinematic model. Load a new one if necessary
// ******************************************************************************************
moveit::core::RobotModelConstPtr MoveItConfigData::getRobotModel()
{
  if (!robot_model_)
  {
    // Initialize with a URDF Model Interface and a SRDF Model
    robot_model_ = std::make_shared<moveit::core::RobotModel>(urdf_model_, srdf_->srdf_model_);
  }

  return robot_model_;
}

// ******************************************************************************************
// Update the Kinematic Model with latest SRDF modifications
// ******************************************************************************************
void MoveItConfigData::updateRobotModel()
{
  RCLCPP_INFO_STREAM(LOGGER, "Updating kinematic model");

  // Tell SRDF Writer to create new SRDF Model, use original URDF model
  srdf_->updateSRDFModel(*urdf_model_);

  // Create new kin model
  robot_model_ = std::make_shared<moveit::core::RobotModel>(urdf_model_, srdf_->srdf_model_);

  // Reset the planning scene
  planning_scene_.reset();
}

// ******************************************************************************************
// Provide a shared planning scene
// ******************************************************************************************
planning_scene::PlanningScenePtr MoveItConfigData::getPlanningScene()
{
  if (!planning_scene_)
  {
    // make sure kinematic model exists
    getRobotModel();

    // Allocate an empty planning scene
    planning_scene_ = std::make_shared<planning_scene::PlanningScene>(robot_model_);
  }
  return planning_scene_;
}

// ******************************************************************************************
// Load the allowed collision matrix from the SRDF's list of link pairs
// ******************************************************************************************
void MoveItConfigData::loadAllowedCollisionMatrix()
{
  allowed_collision_matrix_.clear();

  // load collision defaults
  for (const std::string& name : srdf_->no_default_collision_links_)
    allowed_collision_matrix_.setDefaultEntry(name, collision_detection::AllowedCollision::ALWAYS);
  // re-enable specific collision pairs
  for (auto const& collision : srdf_->enabled_collision_pairs_)
    allowed_collision_matrix_.setEntry(collision.link1_, collision.link2_, false);
  // *finally* disable selected collision pairs
  for (auto const& collision : srdf_->disabled_collision_pairs_)
    allowed_collision_matrix_.setEntry(collision.link1_, collision.link2_, true);
}

// ******************************************************************************************
// Output MoveIt Setup Assistant hidden settings file
// ******************************************************************************************
bool MoveItConfigData::outputSetupAssistantFile(const std::string& file_path)
{
  YAML::Emitter emitter;
  emitter << YAML::BeginMap;

  // Output every available planner ---------------------------------------------------
  emitter << YAML::Key << "moveit_setup_assistant_config";

  emitter << YAML::Value << YAML::BeginMap;

  // URDF Path Location
  emitter << YAML::Key << "URDF";
  emitter << YAML::Value << YAML::BeginMap;
  emitter << YAML::Key << "package" << YAML::Value << urdf_pkg_name_;
  emitter << YAML::Key << "relative_path" << YAML::Value << urdf_pkg_relative_path_;
  emitter << YAML::Key << "xacro_args" << YAML::Value << xacro_args_;
  emitter << YAML::EndMap;

  /// SRDF Path Location
  emitter << YAML::Key << "SRDF";
  emitter << YAML::Value << YAML::BeginMap;
  emitter << YAML::Key << "relative_path" << YAML::Value << srdf_pkg_relative_path_;
  emitter << YAML::EndMap;

  /// Package generation time
  emitter << YAML::Key << "CONFIG";
  emitter << YAML::Value << YAML::BeginMap;
  emitter << YAML::Key << "author_name" << YAML::Value << author_name_;
  emitter << YAML::Key << "author_email" << YAML::Value << author_email_;
  auto cur_time = std::time(nullptr);
  emitter << YAML::Key << "generated_timestamp" << YAML::Value << cur_time;  // TODO: is this cross-platform?
  emitter << YAML::EndMap;

  emitter << YAML::EndMap;

  std::ofstream output_stream(file_path.c_str(), std::ios_base::trunc);
  if (!output_stream.good())
  {
    RCLCPP_ERROR_STREAM(LOGGER, "Unable to open file for writing " << file_path);
    return false;
  }

  output_stream << emitter.c_str();
  output_stream.close();

  /// Update the parsed setup_assistant timestamp
  // NOTE: Needed for when people run the MSA generator multiple times in a row.
  config_pkg_generated_timestamp_ = cur_time;

  return true;  // file created successfully
}

// ******************************************************************************************
// Output Gazebo URDF file
// ******************************************************************************************
bool MoveItConfigData::outputGazeboURDFFile(const std::string& file_path)
{
  std::ofstream os(file_path.c_str(), std::ios_base::trunc);
  if (!os.good())
  {
    ROS_ERROR_STREAM("Unable to open file for writing " << file_path);
    return false;
  }

  os << gazebo_urdf_string_.c_str() << std::endl;
  os.close();

  return true;
}

// ******************************************************************************************
// Output OMPL Planning config files
// ******************************************************************************************
bool MoveItConfigData::outputOMPLPlanningYAML(const std::string& file_path)
{
  YAML::Emitter emitter;
  emitter << YAML::BeginMap;

  // Output every available planner ---------------------------------------------------
  emitter << YAML::Key << "planner_configs";

  emitter << YAML::Value << YAML::BeginMap;

  std::vector<OMPLPlannerDescription> planner_des = getOMPLPlanners();

  // Add Planners with parameter values
  std::vector<std::string> pconfigs;
  for (OMPLPlannerDescription& planner_de : planner_des)
  {
    std::string defaultconfig = planner_de.name_;
    emitter << YAML::Key << defaultconfig;
    emitter << YAML::Value << YAML::BeginMap;
    emitter << YAML::Key << "type" << YAML::Value << "geometric::" + planner_de.name_;
    for (OmplPlanningParameter& ompl_planner_param : planner_de.parameter_list_)
    {
      emitter << YAML::Key << ompl_planner_param.name;
      emitter << YAML::Value << ompl_planner_param.value;
      emitter << YAML::Comment(ompl_planner_param.comment);
    }
    emitter << YAML::EndMap;

    pconfigs.push_back(defaultconfig);
  }

  // End of every avail planner
  emitter << YAML::EndMap;

  // Output every group and the planners it can use ----------------------------------
  for (srdf::Model::Group& group : srdf_->groups_)
  {
    emitter << YAML::Key << group.name_;
    emitter << YAML::Value << YAML::BeginMap;
    // Output associated planners
    if (!group_meta_data_[group.name_].default_planner_.empty())
      emitter << YAML::Key << "default_planner_config" << YAML::Value << group_meta_data_[group.name_].default_planner_;
    emitter << YAML::Key << "planner_configs";
    emitter << YAML::Value << YAML::BeginSeq;
    for (const std::string& pconfig : pconfigs)
      emitter << pconfig;
    emitter << YAML::EndSeq;

    // Output projection_evaluator
    std::string projection_joints = decideProjectionJoints(group.name_);
    if (!projection_joints.empty())
    {
      emitter << YAML::Key << "projection_evaluator";
      emitter << YAML::Value << projection_joints;
      // OMPL collision checking discretization
      emitter << YAML::Key << "longest_valid_segment_fraction";
      emitter << YAML::Value << "0.005";
    }

    emitter << YAML::EndMap;
  }

  emitter << YAML::EndMap;

  std::ofstream output_stream(file_path.c_str(), std::ios_base::trunc);
  if (!output_stream.good())
  {
    RCLCPP_ERROR_STREAM(LOGGER, "Unable to open file for writing " << file_path);
    return false;
  }

  output_stream << emitter.c_str() << '\n';
  output_stream.close();

  return true;  // file created successfully
}

// ******************************************************************************************
// Output STOMP Planning config files
// ******************************************************************************************
bool MoveItConfigData::outputSTOMPPlanningYAML(const std::string& file_path)
{
  YAML::Emitter emitter;
  emitter << YAML::BeginMap;

  // Add STOMP default for every group
  for (srdf::Model::Group& group : srdf_->groups_)
  {
    emitter << YAML::Key << "stomp/" + group.name_;
    emitter << YAML::BeginMap;
    emitter << YAML::Key << "group_name";
    emitter << YAML::Value << group.name_;

    emitter << YAML::Key << "optimization";
    emitter << YAML::BeginMap;
    emitter << YAML::Key << "num_timesteps";
    emitter << YAML::Value << "60";
    emitter << YAML::Key << "num_iterations";
    emitter << YAML::Value << "40";
    emitter << YAML::Key << "num_iterations_after_valid";
    emitter << YAML::Value << "0";
    emitter << YAML::Key << "num_rollouts";
    emitter << YAML::Value << "30";
    emitter << YAML::Key << "max_rollouts";
    emitter << YAML::Value << "30";
    emitter << YAML::Key << "initialization_method";
    emitter << YAML::Value << "1";
    emitter << YAML::Comment("[1 : LINEAR_INTERPOLATION, 2 : CUBIC_POLYNOMIAL, 3 : MININUM_CONTROL_COST]");
    emitter << YAML::Key << "control_cost_weight";
    emitter << YAML::Value << "0.0";
    emitter << YAML::EndMap;

    emitter << YAML::Key << "task";
    emitter << YAML::BeginMap;

    emitter << YAML::Key << "noise_generator";
    emitter << YAML::BeginSeq;
    emitter << YAML::BeginMap;
    emitter << YAML::Key << "class";
    emitter << YAML::Value << "stomp_moveit/NormalDistributionSampling";
    emitter << YAML::Key << "stddev";
    emitter << YAML::Flow;
    const moveit::core::JointModelGroup* joint_model_group = getRobotModel()->getJointModelGroup(group.name_);
    const std::vector<const moveit::core::JointModel*>& joint_models = joint_model_group->getActiveJointModels();
    std::vector<float> stddev(joint_models.size(), 0.05);
    emitter << YAML::Value << stddev;
    emitter << YAML::EndMap;
    emitter << YAML::EndSeq;

    emitter << YAML::Key << "cost_functions";
    emitter << YAML::BeginSeq;
    emitter << YAML::BeginMap;
    emitter << YAML::Key << "class";
    emitter << YAML::Value << "stomp_moveit/CollisionCheck";
    emitter << YAML::Key << "collision_penalty";
    emitter << YAML::Value << "1.0";
    emitter << YAML::Key << "cost_weight";
    emitter << YAML::Value << "1.0";
    emitter << YAML::Key << "kernel_window_percentage";
    emitter << YAML::Value << "0.2";
    emitter << YAML::Key << "longest_valid_joint_move";
    emitter << YAML::Value << "0.05";
    emitter << YAML::EndMap;
    emitter << YAML::EndSeq;

    emitter << YAML::Key << "noisy_filters";
    emitter << YAML::BeginSeq;
    emitter << YAML::BeginMap;
    emitter << YAML::Key << "class";
    emitter << YAML::Value << "stomp_moveit/JointLimits";
    emitter << YAML::Key << "lock_start";
    emitter << YAML::Value << "True";
    emitter << YAML::Key << "lock_goal";
    emitter << YAML::Value << "True";
    emitter << YAML::EndMap;
    emitter << YAML::BeginMap;
    emitter << YAML::Key << "class";
    emitter << YAML::Value << "stomp_moveit/MultiTrajectoryVisualization";
    emitter << YAML::Key << "line_width";
    emitter << YAML::Value << "0.02";
    emitter << YAML::Key << "rgb";
    emitter << YAML::Flow;
    std::vector<float> noisy_filters_rgb{ 255, 255, 0 };
    emitter << YAML::Value << noisy_filters_rgb;
    emitter << YAML::Key << "marker_array_topic";
    emitter << YAML::Value << "stomp_trajectories";
    emitter << YAML::Key << "marker_namespace";
    emitter << YAML::Value << "noisy";
    emitter << YAML::EndMap;
    emitter << YAML::EndSeq;

    emitter << YAML::Key << "update_filters";
    emitter << YAML::BeginSeq;
    emitter << YAML::BeginMap;
    emitter << YAML::Key << "class";
    emitter << YAML::Value << "stomp_moveit/PolynomialSmoother";
    emitter << YAML::Key << "poly_order";
    emitter << YAML::Value << "6";
    emitter << YAML::EndMap;
    emitter << YAML::BeginMap;
    emitter << YAML::Key << "class";
    emitter << YAML::Value << "stomp_moveit/TrajectoryVisualization";
    emitter << YAML::Key << "line_width";
    emitter << YAML::Value << "0.05";
    emitter << YAML::Key << "rgb";
    emitter << YAML::Flow;
    std::vector<float> update_filters_rgb{ 0, 191, 255 };
    emitter << YAML::Value << update_filters_rgb;
    emitter << YAML::Key << "error_rgb";
    emitter << YAML::Flow;
    std::vector<float> update_filters_error_rgb{ 255, 0, 0 };
    emitter << YAML::Value << update_filters_error_rgb;
    emitter << YAML::Key << "publish_intermediate";
    emitter << YAML::Value << "True";
    emitter << YAML::Key << "marker_topic";
    emitter << YAML::Value << "stomp_trajectory";
    emitter << YAML::Key << "marker_namespace";
    emitter << YAML::Value << "optimized";
    emitter << YAML::EndMap;
    emitter << YAML::EndSeq;

    emitter << YAML::EndMap;
    emitter << YAML::EndMap;
  }

  emitter << YAML::EndMap;

  std::ofstream output_stream(file_path.c_str(), std::ios_base::trunc);
  if (!output_stream.good())
  {
    RCLCPP_ERROR_STREAM(LOGGER, "Unable to open file for writing " << file_path);
    return false;
  }

  output_stream << emitter.c_str();
  output_stream.close();

  return true;  // file created successfully
}

// ******************************************************************************************
// Output kinematic config files
// ******************************************************************************************
bool MoveItConfigData::outputKinematicsYAML(const std::string& file_path)
{
  YAML::Emitter emitter;
  emitter << YAML::BeginMap;

  // Output every group and the kinematic solver it can use ----------------------------------
  for (srdf::Model::Group& group : srdf_->groups_)
  {
    // Only save kinematic data if the solver is not "None"
    if (group_meta_data_[group.name_].kinematics_solver_.empty() ||
        group_meta_data_[group.name_].kinematics_solver_ == "None")
      continue;

    emitter << YAML::Key << group.name_;
    emitter << YAML::Value << YAML::BeginMap;

    // Kinematic Solver
    emitter << YAML::Key << "kinematics_solver";
    emitter << YAML::Value << group_meta_data_[group.name_].kinematics_solver_;

    // Search Resolution
    emitter << YAML::Key << "kinematics_solver_search_resolution";
    emitter << YAML::Value << group_meta_data_[group.name_].kinematics_solver_search_resolution_;

    // Solver Timeout
    emitter << YAML::Key << "kinematics_solver_timeout";
    emitter << YAML::Value << group_meta_data_[group.name_].kinematics_solver_timeout_;

    emitter << YAML::EndMap;
  }

  emitter << YAML::EndMap;

  std::ofstream output_stream(file_path.c_str(), std::ios_base::trunc);
  if (!output_stream.good())
  {
    RCLCPP_ERROR_STREAM(LOGGER, "Unable to open file for writing " << file_path);
    return false;
  }

  output_stream << emitter.c_str();
  output_stream.close();

  return true;  // file created successfully
}

// ******************************************************************************************
// Helper function to get the controller that is controlling the joint
// ******************************************************************************************
std::string MoveItConfigData::getJointHardwareInterface(const std::string& joint_name)
{
  for (ControllerConfig& ros_control_config : controller_configs_)
  {
    std::vector<std::string>::iterator joint_it =
        std::find(ros_control_config.joints_.begin(), ros_control_config.joints_.end(), joint_name);
    if (joint_it != ros_control_config.joints_.end())
    {
      if (ros_control_config.type_.substr(0, 8) == "position")
        return "hardware_interface/PositionJointInterface";
      else if (ros_control_config.type_.substr(0, 8) == "velocity")
        return "hardware_interface/VelocityJointInterface";
      // As of writing this, available joint command interfaces are position, velocity and effort.
      else
        return "hardware_interface/EffortJointInterface";
    }
  }
  // If the joint was not found in any controller return EffortJointInterface
  return "hardware_interface/EffortJointInterface";
}

<<<<<<< HEAD
// ******************************************************************************************
// Writes a Gazebo compatible robot URDF to gazebo_compatible_urdf_string_
// ******************************************************************************************
std::string MoveItConfigData::getGazeboCompatibleURDF()
{
  bool new_urdf_needed = false;
  TiXmlDocument urdf_document;

  // Used to convert XmlDocument to std string
  TiXmlPrinter printer;
  urdf_document.Parse((const char*)urdf_string_.c_str(), nullptr, TIXML_ENCODING_UTF8);
  try
  {
    for (TiXmlElement* doc_element = urdf_document.RootElement()->FirstChildElement(); doc_element != nullptr;
         doc_element = doc_element->NextSiblingElement())
    {
      if (static_cast<std::string>(doc_element->Value()).find("link") != std::string::npos)
      {
        // Before adding inertial elements, make sure there is none and the link has collision element
        if (doc_element->FirstChildElement("inertial") == nullptr &&
            doc_element->FirstChildElement("collision") != nullptr)
        {
          new_urdf_needed = true;
          TiXmlElement inertia_link("inertial");
          TiXmlElement mass("mass");
          TiXmlElement inertia_joint("inertia");

          mass.SetAttribute("value", "0.1");

          inertia_joint.SetAttribute("ixx", "0.03");
          inertia_joint.SetAttribute("iyy", "0.03");
          inertia_joint.SetAttribute("izz", "0.03");
          inertia_joint.SetAttribute("ixy", "0.0");
          inertia_joint.SetAttribute("ixz", "0.0");
          inertia_joint.SetAttribute("iyz", "0.0");

          inertia_link.InsertEndChild(mass);
          inertia_link.InsertEndChild(inertia_joint);

          doc_element->InsertEndChild(inertia_link);
        }
      }
      else if (static_cast<std::string>(doc_element->Value()).find("joint") != std::string::npos)
      {
        // Before adding a transmission element, make sure there the joint is not fixed
        if (static_cast<std::string>(doc_element->Attribute("type")) != "fixed")
        {
          new_urdf_needed = true;
          std::string joint_name = static_cast<std::string>(doc_element->Attribute("name"));
          TiXmlElement transmission("transmission");
          TiXmlElement type("type");
          TiXmlElement joint("joint");
          TiXmlElement hardware_interface("hardwareInterface");
          TiXmlElement actuator("actuator");
          TiXmlElement mechanical_reduction("mechanicalReduction");

          transmission.SetAttribute("name", std::string("trans_") + joint_name);
          joint.SetAttribute("name", joint_name);
          actuator.SetAttribute("name", joint_name + std::string("_motor"));

          type.InsertEndChild(TiXmlText("transmission_interface/SimpleTransmission"));
          transmission.InsertEndChild(type);

          hardware_interface.InsertEndChild(TiXmlText(getJointHardwareInterface(joint_name).c_str()));
          joint.InsertEndChild(hardware_interface);
          transmission.InsertEndChild(joint);

          mechanical_reduction.InsertEndChild(TiXmlText("1"));
          actuator.InsertEndChild(hardware_interface);
          actuator.InsertEndChild(mechanical_reduction);
          transmission.InsertEndChild(actuator);

          urdf_document.RootElement()->InsertEndChild(transmission);
        }
      }
    }

    // Add gazebo_ros_control plugin which reads the transmission tags
    TiXmlElement gazebo("gazebo");
    TiXmlElement plugin("plugin");
    TiXmlElement robot_namespace("robotNamespace");

    plugin.SetAttribute("name", "gazebo_ros_control");
    plugin.SetAttribute("filename", "libgazebo_ros_control.so");
    robot_namespace.InsertEndChild(TiXmlText(std::string("/")));

    plugin.InsertEndChild(robot_namespace);
    gazebo.InsertEndChild(plugin);

    urdf_document.RootElement()->InsertEndChild(gazebo);
  }
  catch (YAML::ParserException& e)  // Catch errors
  {
    RCLCPP_ERROR_STREAM(LOGGER, e.what());
    return std::string("");
  }

  if (new_urdf_needed)
  {
    urdf_document.Accept(&printer);
    return std::string(printer.CStr());
  }

  return std::string("");
}

=======
>>>>>>> 72d91929
bool MoveItConfigData::outputFakeControllersYAML(const std::string& file_path)
{
  YAML::Emitter emitter;
  emitter << YAML::BeginMap;

  emitter << YAML::Key << "controller_list";
  emitter << YAML::Value << YAML::BeginSeq;

  // Loop through groups
  for (srdf::Model::Group& group : srdf_->groups_)
  {
    // Get list of associated joints
    const moveit::core::JointModelGroup* joint_model_group = getRobotModel()->getJointModelGroup(group.name_);
    emitter << YAML::BeginMap;
    const std::vector<const moveit::core::JointModel*>& joint_models = joint_model_group->getActiveJointModels();
    emitter << YAML::Key << "name";
    emitter << YAML::Value << "fake_" + group.name_ + "_controller";
    emitter << YAML::Key << "type";
    emitter << YAML::Value << "$(arg fake_execution_type)";
    emitter << YAML::Key << "joints";
    emitter << YAML::Value << YAML::BeginSeq;

    // Iterate through the joints
    for (const moveit::core::JointModel* joint : joint_models)
    {
      if (joint->isPassive() || joint->getMimic() != nullptr || joint->getType() == moveit::core::JointModel::FIXED)
        continue;
      emitter << joint->getName();
    }
    emitter << YAML::EndSeq;
    emitter << YAML::EndMap;
  }

  emitter << YAML::EndSeq;

  // Add an initial pose for each group
  emitter << YAML::Key << "initial" << YAML::Comment("Define initial robot poses per group");

  bool poses_found = false;
  std::string default_group_name;
  for (const srdf::Model::Group& group : srdf_->groups_)
  {
    if (default_group_name.empty())
      default_group_name = group.name_;
    for (const srdf::Model::GroupState& group_state : srdf_->group_states_)
    {
      if (group.name_ == group_state.group_)
      {
        if (!poses_found)
        {
          poses_found = true;
          emitter << YAML::Value << YAML::BeginSeq;
        }
        emitter << YAML::BeginMap;
        emitter << YAML::Key << "group";
        emitter << YAML::Value << group.name_;
        emitter << YAML::Key << "pose";
        emitter << YAML::Value << group_state.name_;
        emitter << YAML::EndMap;
        break;
      }
    }
  }
  if (poses_found)
    emitter << YAML::EndSeq;
  else
  {
    // Add commented lines to show how the feature can be used
    if (default_group_name.empty())
      default_group_name = "group";
    emitter << YAML::Newline;
    emitter << YAML::Comment(" - group: " + default_group_name) << YAML::Newline;
    emitter << YAML::Comment("   pose: home") << YAML::Newline;

    // Add empty list for valid yaml
    emitter << YAML::BeginSeq;
    emitter << YAML::EndSeq;
  }

  emitter << YAML::EndMap;

  std::ofstream output_stream(file_path.c_str(), std::ios_base::trunc);
  if (!output_stream.good())
  {
    RCLCPP_ERROR_STREAM(LOGGER, "Unable to open file for writing " << file_path);
    return false;
  }

  output_stream << emitter.c_str();
  output_stream.close();

  return true;  // file created successfully
}

std::map<std::string, double> MoveItConfigData::getInitialJoints() const
{
  std::map<std::string, double> joints;
  for (const srdf::Model::Group& group : srdf_->groups_)
  {
    // use first pose of each group as initial pose
    for (const srdf::Model::GroupState& group_state : srdf_->group_states_)
    {
      if (group.name_ != group_state.group_)
        continue;
      for (const auto& pair : group_state.joint_values_)
      {
        if (pair.second.size() != 1)
          continue;  // only handle simple joints here
        joints[pair.first] = pair.second.front();
      }
      break;
    }
  }
  return joints;
}

std::vector<OMPLPlannerDescription> MoveItConfigData::getOMPLPlanners() const
{
  std::vector<OMPLPlannerDescription> planner_des;

  OMPLPlannerDescription aps("AnytimePathShortening", "geometric");
  aps.addParameter("shortcut", "true", "Attempt to shortcut all new solution paths");
  aps.addParameter("hybridize", "true", "Compute hybrid solution trajectories");
  aps.addParameter("max_hybrid_paths", "24", "Number of hybrid paths generated per iteration");
  aps.addParameter("num_planners", "4", "The number of default planners to use for planning");
// TODO: remove when ROS Melodic and older are no longer supported
#if OMPL_VERSION_VALUE >= 1005000
  // This parameter was added in OMPL 1.5.0
  aps.addParameter("planners", "",
                   "A comma-separated list of planner types (e.g., \"PRM,EST,RRTConnect\""
                   "Optionally, planner parameters can be passed to change the default:"
                   "\"PRM[max_nearest_neighbors=5],EST[goal_bias=.5],RRT[range=10. goal_bias=.1]\"");
#endif
  planner_des.push_back(aps);

  OMPLPlannerDescription sbl("SBL", "geometric");
  sbl.addParameter("range", "0.0", "Max motion added to tree. ==> maxDistance_ default: 0.0, if 0.0, set on setup()");
  planner_des.push_back(sbl);

  OMPLPlannerDescription est("EST", "geometric");
  est.addParameter("range", "0.0", "Max motion added to tree. ==> maxDistance_ default: 0.0, if 0.0 setup()");
  est.addParameter("goal_bias", "0.05", "When close to goal select goal, with this probability. default: 0.05");
  planner_des.push_back(est);

  OMPLPlannerDescription lbkpiece("LBKPIECE", "geometric");
  lbkpiece.addParameter("range", "0.0",
                        "Max motion added to tree. ==> maxDistance_ default: 0.0, if 0.0, set on "
                        "setup()");
  lbkpiece.addParameter("border_fraction", "0.9", "Fraction of time focused on boarder default: 0.9");
  lbkpiece.addParameter("min_valid_path_fraction", "0.5", "Accept partially valid moves above fraction. default: 0.5");
  planner_des.push_back(lbkpiece);

  OMPLPlannerDescription bkpiece("BKPIECE", "geometric");
  bkpiece.addParameter("range", "0.0",
                       "Max motion added to tree. ==> maxDistance_ default: 0.0, if 0.0, set on "
                       "setup()");
  bkpiece.addParameter("border_fraction", "0.9", "Fraction of time focused on boarder default: 0.9");
  bkpiece.addParameter("failed_expansion_score_factor", "0.5",
                       "When extending motion fails, scale score by factor. "
                       "default: 0.5");
  bkpiece.addParameter("min_valid_path_fraction", "0.5", "Accept partially valid moves above fraction. default: 0.5");
  planner_des.push_back(bkpiece);

  OMPLPlannerDescription kpiece("KPIECE", "geometric");
  kpiece.addParameter("range", "0.0",
                      "Max motion added to tree. ==> maxDistance_ default: 0.0, if 0.0, set on "
                      "setup()");
  kpiece.addParameter("goal_bias", "0.05", "When close to goal select goal, with this probability. default: 0.05");
  kpiece.addParameter("border_fraction", "0.9", "Fraction of time focused on boarder default: 0.9 (0.0,1.]");
  kpiece.addParameter("failed_expansion_score_factor", "0.5",
                      "When extending motion fails, scale score by factor. "
                      "default: 0.5");
  kpiece.addParameter("min_valid_path_fraction", "0.5", "Accept partially valid moves above fraction. default: 0.5");
  planner_des.push_back(kpiece);

  OMPLPlannerDescription rrt("RRT", "geometric");
  rrt.addParameter("range", "0.0", "Max motion added to tree. ==> maxDistance_ default: 0.0, if 0.0, set on setup()");
  rrt.addParameter("goal_bias", "0.05", "When close to goal select goal, with this probability? default: 0.05");
  planner_des.push_back(rrt);

  OMPLPlannerDescription rrt_connect("RRTConnect", "geometric");
  rrt_connect.addParameter("range", "0.0",
                           "Max motion added to tree. ==> maxDistance_ default: 0.0, if 0.0, set on "
                           "setup()");
  planner_des.push_back(rrt_connect);

  OMPLPlannerDescription rr_tstar("RRTstar", "geometric");
  rr_tstar.addParameter("range", "0.0",
                        "Max motion added to tree. ==> maxDistance_ default: 0.0, if 0.0, set on "
                        "setup()");
  rr_tstar.addParameter("goal_bias", "0.05", "When close to goal select goal, with this probability? default: 0.05");
  rr_tstar.addParameter("delay_collision_checking", "1",
                        "Stop collision checking as soon as C-free parent found. "
                        "default 1");
  planner_des.push_back(rr_tstar);

  OMPLPlannerDescription trrt("TRRT", "geometric");
  trrt.addParameter("range", "0.0", "Max motion added to tree. ==> maxDistance_ default: 0.0, if 0.0, set on setup()");
  trrt.addParameter("goal_bias", "0.05", "When close to goal select goal, with this probability? default: 0.05");
  trrt.addParameter("max_states_failed", "10", "when to start increasing temp. default: 10");
  trrt.addParameter("temp_change_factor", "2.0", "how much to increase or decrease temp. default: 2.0");
  trrt.addParameter("min_temperature", "10e-10", "lower limit of temp change. default: 10e-10");
  trrt.addParameter("init_temperature", "10e-6", "initial temperature. default: 10e-6");
  trrt.addParameter("frountier_threshold", "0.0",
                    "dist new state to nearest neighbor to disqualify as frontier. "
                    "default: 0.0 set in setup()");
  trrt.addParameter("frountierNodeRatio", "0.1", "1/10, or 1 nonfrontier for every 10 frontier. default: 0.1");
  trrt.addParameter("k_constant", "0.0", "value used to normalize expression. default: 0.0 set in setup()");
  planner_des.push_back(trrt);

  OMPLPlannerDescription prm("PRM", "geometric");
  prm.addParameter("max_nearest_neighbors", "10", "use k nearest neighbors. default: 10");
  planner_des.push_back(prm);

  OMPLPlannerDescription pr_mstar("PRMstar", "geometric");  // no declares in code
  planner_des.push_back(pr_mstar);

  OMPLPlannerDescription fmt("FMT", "geometric");
  fmt.addParameter("num_samples", "1000", "number of states that the planner should sample. default: 1000");
  fmt.addParameter("radius_multiplier", "1.1", "multiplier used for the nearest neighbors search radius. default: 1.1");
  fmt.addParameter("nearest_k", "1", "use Knearest strategy. default: 1");
  fmt.addParameter("cache_cc", "1", "use collision checking cache. default: 1");
  fmt.addParameter("heuristics", "0", "activate cost to go heuristics. default: 0");
  fmt.addParameter("extended_fmt", "1",
                   "activate the extended FMT*: adding new samples if planner does not finish "
                   "successfully. default: 1");
  planner_des.push_back(fmt);

  OMPLPlannerDescription bfmt("BFMT", "geometric");
  bfmt.addParameter("num_samples", "1000", "number of states that the planner should sample. default: 1000");
  bfmt.addParameter("radius_multiplier", "1.0",
                    "multiplier used for the nearest neighbors search radius. default: "
                    "1.0");
  bfmt.addParameter("nearest_k", "1", "use the Knearest strategy. default: 1");
  bfmt.addParameter("balanced", "0",
                    "exploration strategy: balanced true expands one tree every iteration. False will "
                    "select the tree with lowest maximum cost to go. default: 1");
  bfmt.addParameter("optimality", "1",
                    "termination strategy: optimality true finishes when the best possible path is "
                    "found. Otherwise, the algorithm will finish when the first feasible path is "
                    "found. default: 1");
  bfmt.addParameter("heuristics", "1", "activates cost to go heuristics. default: 1");
  bfmt.addParameter("cache_cc", "1", "use the collision checking cache. default: 1");
  bfmt.addParameter("extended_fmt", "1",
                    "Activates the extended FMT*: adding new samples if planner does not finish "
                    "successfully. default: 1");
  planner_des.push_back(bfmt);

  OMPLPlannerDescription pdst("PDST", "geometric");
  rrt.addParameter("goal_bias", "0.05", "When close to goal select goal, with this probability? default: 0.05");
  planner_des.push_back(pdst);

  OMPLPlannerDescription stride("STRIDE", "geometric");
  stride.addParameter("range", "0.0",
                      "Max motion added to tree. ==> maxDistance_ default: 0.0, if 0.0, set on "
                      "setup()");
  stride.addParameter("goal_bias", "0.05", "When close to goal select goal, with this probability. default: 0.05");
  stride.addParameter("use_projected_distance", "0",
                      "whether nearest neighbors are computed based on distances in a "
                      "projection of the state rather distances in the state space "
                      "itself. default: 0");
  stride.addParameter("degree", "16",
                      "desired degree of a node in the Geometric Near-neightbor Access Tree (GNAT). "
                      "default: 16");
  stride.addParameter("max_degree", "18", "max degree of a node in the GNAT. default: 12");
  stride.addParameter("min_degree", "12", "min degree of a node in the GNAT. default: 12");
  stride.addParameter("max_pts_per_leaf", "6", "max points per leaf in the GNAT. default: 6");
  stride.addParameter("estimated_dimension", "0.0", "estimated dimension of the free space. default: 0.0");
  stride.addParameter("min_valid_path_fraction", "0.2", "Accept partially valid moves above fraction. default: 0.2");
  planner_des.push_back(stride);

  OMPLPlannerDescription bi_trrt("BiTRRT", "geometric");
  bi_trrt.addParameter("range", "0.0",
                       "Max motion added to tree. ==> maxDistance_ default: 0.0, if 0.0, set on "
                       "setup()");
  bi_trrt.addParameter("temp_change_factor", "0.1", "how much to increase or decrease temp. default: 0.1");
  bi_trrt.addParameter("init_temperature", "100", "initial temperature. default: 100");
  bi_trrt.addParameter("frountier_threshold", "0.0",
                       "dist new state to nearest neighbor to disqualify as frontier. "
                       "default: 0.0 set in setup()");
  bi_trrt.addParameter("frountier_node_ratio", "0.1", "1/10, or 1 nonfrontier for every 10 frontier. default: 0.1");
  bi_trrt.addParameter("cost_threshold", "1e300",
                       "the cost threshold. Any motion cost that is not better will not be "
                       "expanded. default: inf");
  planner_des.push_back(bi_trrt);

  OMPLPlannerDescription lbtrrt("LBTRRT", "geometric");
  lbtrrt.addParameter("range", "0.0",
                      "Max motion added to tree. ==> maxDistance_ default: 0.0, if 0.0, set on "
                      "setup()");
  lbtrrt.addParameter("goal_bias", "0.05", "When close to goal select goal, with this probability. default: 0.05");
  lbtrrt.addParameter("epsilon", "0.4", "optimality approximation factor. default: 0.4");
  planner_des.push_back(lbtrrt);

  OMPLPlannerDescription bi_est("BiEST", "geometric");
  bi_est.addParameter("range", "0.0",
                      "Max motion added to tree. ==> maxDistance_ default: 0.0, if 0.0, set on "
                      "setup()");
  planner_des.push_back(bi_est);

  OMPLPlannerDescription proj_est("ProjEST", "geometric");
  proj_est.addParameter("range", "0.0",
                        "Max motion added to tree. ==> maxDistance_ default: 0.0, if 0.0, set on "
                        "setup()");
  proj_est.addParameter("goal_bias", "0.05", "When close to goal select goal, with this probability. default: 0.05");
  planner_des.push_back(proj_est);

  OMPLPlannerDescription lazy_prm("LazyPRM", "geometric");
  lazy_prm.addParameter("range", "0.0",
                        "Max motion added to tree. ==> maxDistance_ default: 0.0, if 0.0, set on "
                        "setup()");
  planner_des.push_back(lazy_prm);

  OMPLPlannerDescription lazy_pr_mstar("LazyPRMstar", "geometric");  // no declares in code
  planner_des.push_back(lazy_pr_mstar);

  OMPLPlannerDescription spars("SPARS", "geometric");
  spars.addParameter("stretch_factor", "3.0",
                     "roadmap spanner stretch factor. multiplicative upper bound on path "
                     "quality. It does not make sense to make this parameter more than 3. "
                     "default: 3.0");
  spars.addParameter("sparse_delta_fraction", "0.25",
                     "delta fraction for connection distance. This value represents "
                     "the visibility range of sparse samples. default: 0.25");
  spars.addParameter("dense_delta_fraction", "0.001", "delta fraction for interface detection. default: 0.001");
  spars.addParameter("max_failures", "1000", "maximum consecutive failure limit. default: 1000");
  planner_des.push_back(spars);

  OMPLPlannerDescription spar_stwo("SPARStwo", "geometric");
  spar_stwo.addParameter("stretch_factor", "3.0",
                         "roadmap spanner stretch factor. multiplicative upper bound on path "
                         "quality. It does not make sense to make this parameter more than 3. "
                         "default: 3.0");
  spar_stwo.addParameter("sparse_delta_fraction", "0.25",
                         "delta fraction for connection distance. This value represents "
                         "the visibility range of sparse samples. default: 0.25");
  spar_stwo.addParameter("dense_delta_fraction", "0.001", "delta fraction for interface detection. default: 0.001");
  spar_stwo.addParameter("max_failures", "5000", "maximum consecutive failure limit. default: 5000");
  planner_des.push_back(spar_stwo);

  return planner_des;
}

// ******************************************************************************************
// Generate simple_moveit_controllers.yaml config file
// ******************************************************************************************
bool MoveItConfigData::outputSimpleControllersYAML(const std::string& file_path)
{
  YAML::Emitter emitter;
  emitter << YAML::BeginMap;
  emitter << YAML::Key << "controller_list";
  emitter << YAML::Value << YAML::BeginSeq;
  for (const auto& controller : controller_configs_)
  {
    // Only process FollowJointTrajectory types
    std::string type = controller.type_;
    if (boost::ends_with(type, "/JointTrajectoryController"))
      type = "FollowJointTrajectory";
    if (type == "FollowJointTrajectory" || type == "GripperCommand")
    {
      emitter << YAML::BeginMap;
      emitter << YAML::Key << "name";
      emitter << YAML::Value << controller.name_;
      emitter << YAML::Key << "action_ns";
      emitter << YAML::Value << (type == "FollowJointTrajectory" ? "follow_joint_trajectory" : "gripper_action");
      emitter << YAML::Key << "type";
      emitter << YAML::Value << type;
      emitter << YAML::Key << "default";
      emitter << YAML::Value << "True";

      // Write joints
      emitter << YAML::Key << "joints";
      emitter << YAML::Value << YAML::BeginSeq;
      // Iterate through the joints
      for (const std::string& joint : controller.joints_)
        emitter << joint;
      emitter << YAML::EndSeq;

      emitter << YAML::EndMap;
    }
  }
  emitter << YAML::EndSeq;
  emitter << YAML::EndMap;

  std::ofstream output_stream(file_path.c_str(), std::ios_base::trunc);
  if (!output_stream.good())
  {
    RCLCPP_ERROR_STREAM(LOGGER, "Unable to open file for writing " << file_path);
    return false;
  }
  output_stream << emitter.c_str();
  output_stream.close();

  return true;  // file created successfully
}

// ******************************************************************************************
// Helper function to get the default start pose for moveit_sim_hw_interface
// ******************************************************************************************
srdf::Model::GroupState MoveItConfigData::getDefaultStartPose()
{
  if (!srdf_->group_states_.empty())
    return srdf_->group_states_[0];
  else
    return srdf::Model::GroupState{ .name_ = "todo_state_name", .group_ = "todo_group_name", .joint_values_ = {} };
}

// ******************************************************************************************
// Generate ros_controllers.yaml config file
// ******************************************************************************************
bool MoveItConfigData::outputROSControllersYAML(const std::string& file_path)
{
  // Cache the joints' names.
  std::vector<std::vector<std::string>> planning_groups;

  // We are going to write the joints names many times.
  // Loop through groups to store the joints names in group_joints vector and reuse is.
  for (srdf::Model::Group& group : srdf_->groups_)
  {
    std::vector<std::string> group_joints;
    // Get list of associated joints
    const moveit::core::JointModelGroup* joint_model_group = getRobotModel()->getJointModelGroup(group.name_);
    const std::vector<const moveit::core::JointModel*>& joint_models = joint_model_group->getActiveJointModels();
    // Iterate through the joints and push into group_joints vector.
    for (const moveit::core::JointModel* joint : joint_models)
    {
      if (joint->isPassive() || joint->getMimic() != nullptr || joint->getType() == moveit::core::JointModel::FIXED)
        continue;
      else
        group_joints.push_back(joint->getName());
    }
    // Push all the group joints into planning_groups vector.
    planning_groups.push_back(group_joints);
  }

  YAML::Emitter emitter;
  emitter << YAML::BeginMap;

  {
#if 0  // TODO: This is only for fake ROS controllers, which should go into a separate file
    // Also replace moveit_sim_controllers with http://wiki.ros.org/fake_joint
    emitter << YAML::Comment("Simulation settings for using moveit_sim_controllers");
    emitter << YAML::Key << "moveit_sim_hw_interface" << YAML::Value << YAML::BeginMap;
    // MoveIt Simulation Controller settings for setting initial pose
    {
      // Use the first planning group if initial joint_model_group was not set, else write a default value
      emitter << YAML::Key << "joint_model_group";
      emitter << YAML::Value << getDefaultStartPose().group_;

      // Use the first robot pose if initial joint_model_group_pose was not set, else write a default value
      emitter << YAML::Key << "joint_model_group_pose";
      emitter << YAML::Value << getDefaultStartPose().name_;

      emitter << YAML::EndMap;
    }
    // Settings for ros_control control loop
    emitter << YAML::Newline;
    emitter << YAML::Comment("Settings for ros_control_boilerplate control loop");
    emitter << YAML::Key << "generic_hw_control_loop" << YAML::Value << YAML::BeginMap;
    {
      emitter << YAML::Key << "loop_hz";
      emitter << YAML::Value << "300";
      emitter << YAML::Key << "cycle_time_error_threshold";
      emitter << YAML::Value << "0.01";
      emitter << YAML::EndMap;
    }
    // Settings for ros_control hardware interface
    emitter << YAML::Newline;
    emitter << YAML::Comment("Settings for ros_control hardware interface");
    emitter << YAML::Key << "hardware_interface" << YAML::Value << YAML::BeginMap;
    {
      // Get list of all joints for the robot
      const std::vector<const moveit::core::JointModel*>& joint_models = getRobotModel()->getJointModels();

      emitter << YAML::Key << "joints";
      {
        if (joint_models.size() != 1)
        {
          emitter << YAML::Value << YAML::BeginSeq;
          // Iterate through the joints
          for (std::vector<const moveit::core::JointModel*>::const_iterator joint_it = joint_models.begin();
               joint_it < joint_models.end(); ++joint_it)
          {
            if ((*joint_it)->isPassive() || (*joint_it)->getMimic() != nullptr ||
                (*joint_it)->getType() == moveit::core::JointModel::FIXED)
              continue;
            else
              emitter << (*joint_it)->getName();
          }
          emitter << YAML::EndSeq;
        }
        else
        {
          emitter << YAML::Value << YAML::BeginMap;
          emitter << joint_models[0]->getName();
          emitter << YAML::EndMap;
        }
      }
      emitter << YAML::Key << "sim_control_mode";
      emitter << YAML::Value << "1";
      emitter << YAML::Comment("0: position, 1: velocity");
      emitter << YAML::Newline;
      emitter << YAML::EndMap;
    }
#endif
    for (const auto& controller : controller_configs_)
    {
      if (controller.type_ == "FollowJointTrajectory" || controller.type_ == "GripperCommand")
        continue;  // these are handled by outputSimpleControllersYAML()

      emitter << YAML::Key << controller.name_;
      emitter << YAML::Value << YAML::BeginMap;
      emitter << YAML::Key << "type";
      emitter << YAML::Value << controller.type_;

      // Write joints
      emitter << YAML::Key << "joints";
      emitter << YAML::Value << YAML::BeginSeq;
      // Iterate through the joints
      for (const std::string& joint : controller.joints_)
        emitter << joint;
      emitter << YAML::EndSeq;

      // Write gains as they are required for vel and effort controllers
      emitter << YAML::Key << "gains";
      emitter << YAML::Value << YAML::BeginMap;
      {
        // Iterate through the joints
        for (const std::string& joint : controller.joints_)
        {
          emitter << YAML::Key << joint << YAML::Value << YAML::BeginMap;
          emitter << YAML::Key << "p";
          emitter << YAML::Value << "100";
          emitter << YAML::Key << "d";
          emitter << YAML::Value << "1";
          emitter << YAML::Key << "i";
          emitter << YAML::Value << "1";
          emitter << YAML::Key << "i_clamp";
          emitter << YAML::Value << "1" << YAML::EndMap;
        }
        emitter << YAML::EndMap;
      }
      emitter << YAML::EndMap;
    }
  }

  std::ofstream output_stream(file_path.c_str(), std::ios_base::trunc);
  if (!output_stream.good())
  {
    RCLCPP_ERROR_STREAM(LOGGER, "Unable to open file for writing " << file_path);
    return false;
  }
  output_stream << emitter.c_str();
  output_stream.close();

  return true;  // file created successfully
}

// ******************************************************************************************
// Output 3D Sensor configuration file
// ******************************************************************************************
bool MoveItConfigData::output3DSensorPluginYAML(const std::string& file_path)
{
  YAML::Emitter emitter;

  emitter << YAML::BeginMap;
  emitter << YAML::Key << "sensors";
  emitter << YAML::Value << YAML::BeginSeq;

  for (auto& sensors_plugin_config : sensors_plugin_config_parameter_list_)
  {
    emitter << YAML::BeginMap;

    for (auto& parameter : sensors_plugin_config)
    {
      emitter << YAML::Key << parameter.first;
      emitter << YAML::Value << parameter.second.getValue();
    }
    emitter << YAML::EndMap;
  }

  emitter << YAML::EndSeq;

  emitter << YAML::EndMap;

  std::ofstream output_stream(file_path.c_str(), std::ios_base::trunc);
  if (!output_stream.good())
  {
    RCLCPP_ERROR_STREAM(LOGGER, "Unable to open file for writing " << file_path);
    return false;
  }

  output_stream << emitter.c_str();
  output_stream.close();

  return true;  // file created successfully
}

// ******************************************************************************************
// Output joint limits config files
// ******************************************************************************************
bool MoveItConfigData::outputJointLimitsYAML(const std::string& file_path)
{
  YAML::Emitter emitter;
  emitter << YAML::Comment("joint_limits.yaml allows the dynamics properties specified in the URDF "
                           "to be overwritten or augmented as needed");
  emitter << YAML::Newline;

  emitter << YAML::BeginMap;

  emitter << YAML::Comment("For beginners, we downscale velocity and acceleration limits.") << YAML::Newline;
  emitter << YAML::Comment("You can always specify higher scaling factors (<= 1.0) in your motion requests.");
  emitter << YAML::Comment("Increase the values below to 1.0 to always move at maximum speed.");
  emitter << YAML::Key << "default_velocity_scaling_factor";
  emitter << YAML::Value << "0.1";

  emitter << YAML::Key << "default_acceleration_scaling_factor";
  emitter << YAML::Value << "0.1";

  emitter << YAML::Newline << YAML::Newline;
  emitter << YAML::Comment("Specific joint properties can be changed with the keys "
                           "[max_position, min_position, max_velocity, max_acceleration]")
          << YAML::Newline;
  emitter << YAML::Comment("Joint limits can be turned off with [has_velocity_limits, has_acceleration_limits]");

  emitter << YAML::Key << "joint_limits";
  emitter << YAML::Value << YAML::BeginMap;

  // Union all the joints in groups. Uses a custom comparator to allow the joints to be sorted by name
  std::set<const moveit::core::JointModel*, JointModelCompare> joints;

  // Loop through groups
  for (srdf::Model::Group& group : srdf_->groups_)
  {
    // Get list of associated joints
    const moveit::core::JointModelGroup* joint_model_group = getRobotModel()->getJointModelGroup(group.name_);

    const std::vector<const moveit::core::JointModel*>& joint_models = joint_model_group->getJointModels();

    // Iterate through the joints
    for (const moveit::core::JointModel* joint_model : joint_models)
    {
      // Check that this joint only represents 1 variable.
      if (joint_model->getVariableCount() == 1)
        joints.insert(joint_model);
    }
  }

  // Add joints to yaml file, if no more than 1 dof
  for (const moveit::core::JointModel* joint : joints)
  {
    emitter << YAML::Key << joint->getName();
    emitter << YAML::Value << YAML::BeginMap;

    const moveit::core::VariableBounds& b = joint->getVariableBounds()[0];

    // Output property
    emitter << YAML::Key << "has_velocity_limits";
    if (b.velocity_bounded_)
      emitter << YAML::Value << "true";
    else
      emitter << YAML::Value << "false";

    // Output property
    emitter << YAML::Key << "max_velocity";
    emitter << YAML::Value << std::min(fabs(b.max_velocity_), fabs(b.min_velocity_));

    // Output property
    emitter << YAML::Key << "has_acceleration_limits";
    if (b.acceleration_bounded_)
      emitter << YAML::Value << "true";
    else
      emitter << YAML::Value << "false";

    // Output property
    emitter << YAML::Key << "max_acceleration";
    emitter << YAML::Value << std::min(fabs(b.max_acceleration_), fabs(b.min_acceleration_));

    emitter << YAML::EndMap;
  }

  emitter << YAML::EndMap;

  std::ofstream output_stream(file_path.c_str(), std::ios_base::trunc);
  if (!output_stream.good())
  {
    RCLCPP_ERROR_STREAM(LOGGER, "Unable to open file for writing " << file_path);
    return false;
  }
  output_stream << emitter.c_str();
  output_stream.close();

  return true;  // file created successfully
}

// ******************************************************************************************
// Decide the best two joints to be used for the projection evaluator
// ******************************************************************************************
std::string MoveItConfigData::decideProjectionJoints(const std::string& planning_group)
{
  std::string joint_pair = "";

  // Retrieve pointer to the shared kinematic model
  const moveit::core::RobotModelConstPtr& model = getRobotModel();

  // Error check
  if (!model->hasJointModelGroup(planning_group))
    return joint_pair;

  // Get the joint model group
  const moveit::core::JointModelGroup* group = model->getJointModelGroup(planning_group);

  // get vector of joint names
  const std::vector<std::string>& joints = group->getJointModelNames();

  if (joints.size() >= 2)
  {
    // Check that the first two joints have only 1 variable
    if (group->getJointModel(joints[0])->getVariableCount() == 1 &&
        group->getJointModel(joints[1])->getVariableCount() == 1)
    {
      // Just choose the first two joints.
      joint_pair = "joints(" + joints[0] + "," + joints[1] + ")";
    }
  }

  return joint_pair;
}

template <typename T>
bool parse(const YAML::Node& node, const std::string& key, T& storage, const T& default_value = T())
{
  const YAML::Node& n = node[key];
  bool valid = n.IsDefined();
  storage = valid ? n.as<T>() : default_value;
  return valid;
}

bool MoveItConfigData::inputOMPLYAML(const std::string& file_path)
{
  // Load file
  std::ifstream input_stream(file_path.c_str());
  if (!input_stream.good())
  {
    RCLCPP_ERROR_STREAM(LOGGER, "Unable to open file for reading " << file_path);
    return false;
  }

  // Begin parsing
  try
  {
    YAML::Node doc = YAML::Load(input_stream);

    // Loop through all groups
    for (YAML::const_iterator group_it = doc.begin(); group_it != doc.end(); ++group_it)
    {
      // get group name
      const std::string group_name = group_it->first.as<std::string>();

      // compare group name found to list of groups in group_meta_data_
      std::map<std::string, GroupMetaData>::iterator group_meta_it;
      group_meta_it = group_meta_data_.find(group_name);
      if (group_meta_it != group_meta_data_.end())
      {
        std::string planner;
        parse(group_it->second, "default_planner_config", planner);
        std::size_t pos = planner.find("kConfigDefault");
        if (pos != std::string::npos)
        {
          planner = planner.substr(0, pos);
        }
        group_meta_data_[group_name].default_planner_ = planner;
      }
    }
  }
  catch (YAML::ParserException& e)  // Catch errors
  {
    RCLCPP_ERROR_STREAM(LOGGER, e.what());
    return false;
  }
  return true;
}

// ******************************************************************************************
// Input kinematics.yaml file
// ******************************************************************************************
bool MoveItConfigData::inputKinematicsYAML(const std::string& file_path)
{
  // Load file
  std::ifstream input_stream(file_path.c_str());
  if (!input_stream.good())
  {
    RCLCPP_ERROR_STREAM(LOGGER, "Unable to open file for reading " << file_path);
    return false;
  }

  // Begin parsing
  try
  {
    YAML::Node doc = YAML::Load(input_stream);

    // Loop through all groups
    for (YAML::const_iterator group_it = doc.begin(); group_it != doc.end(); ++group_it)
    {
      const std::string& group_name = group_it->first.as<std::string>();
      const YAML::Node& group = group_it->second;

      // Create new meta data
      GroupMetaData meta_data;

      parse(group, "kinematics_solver", meta_data.kinematics_solver_);
      parse(group, "kinematics_solver_search_resolution", meta_data.kinematics_solver_search_resolution_,
            DEFAULT_KIN_SOLVER_SEARCH_RESOLUTION);
      parse(group, "kinematics_solver_timeout", meta_data.kinematics_solver_timeout_, DEFAULT_KIN_SOLVER_TIMEOUT);

      // Assign meta data to vector
      group_meta_data_[group_name] = meta_data;
    }
  }
  catch (YAML::ParserException& e)  // Catch errors
  {
    RCLCPP_ERROR_STREAM(LOGGER, e.what());
    return false;
  }

  return true;  // file created successfully
}

// ******************************************************************************************
// Input planning_context.launch file
// ******************************************************************************************
bool MoveItConfigData::inputPlanningContextLaunch(const std::string& file_path)
{
  TiXmlDocument launch_document(file_path);
  if (!launch_document.LoadFile())
  {
    RCLCPP_ERROR_STREAM(LOGGER, "Failed parsing " << file_path);
    return false;
  }

  // find the kinematics section
  TiXmlHandle doc(&launch_document);
  TiXmlElement* kinematics_group = doc.FirstChild("launch").FirstChild("group").ToElement();
  while (kinematics_group && kinematics_group->Attribute("ns") &&
         kinematics_group->Attribute("ns") != std::string("$(arg robot_description)_kinematics"))
  {
    kinematics_group = kinematics_group->NextSiblingElement("group");
  }
  if (!kinematics_group)
  {
    RCLCPP_ERROR(LOGGER, "<group ns=\"$(arg robot_description)_kinematics\"> not found");
    return false;
  }

  // iterate over all <rosparam namespace="group" file="..."/> elements
  // and if 'group' matches an existing group, copy the filename
  for (TiXmlElement* kinematics_parameter_file = kinematics_group->FirstChildElement("rosparam");
       kinematics_parameter_file; kinematics_parameter_file = kinematics_parameter_file->NextSiblingElement("rosparam"))
  {
    const char* ns = kinematics_parameter_file->Attribute("ns");
    if (ns && (group_meta_data_.find(ns) != group_meta_data_.end()))
    {
      group_meta_data_[ns].kinematics_parameters_file_ = kinematics_parameter_file->Attribute("file");
    }
  }

  return true;
}

// ******************************************************************************************
// Helper function for parsing an individual ROSController from ros_controllers yaml file
// ******************************************************************************************
bool MoveItConfigData::parseROSController(const YAML::Node& controller)
{
  // Used in parsing ROS controllers
  ControllerConfig control_setting;

  if (const YAML::Node& trajectory_controllers = controller)
  {
    for (const YAML::Node& trajectory_controller : trajectory_controllers)
    {
      // Controller node
      if (const YAML::Node& controller_node = trajectory_controller)
      {
        if (const YAML::Node& joints = controller_node["joints"])
        {
          control_setting.joints_.clear();
          for (YAML::const_iterator joint_it = joints.begin(); joint_it != joints.end(); ++joint_it)
          {
            control_setting.joints_.push_back(joint_it->as<std::string>());
          }
          if (!parse(controller_node, "name", control_setting.name_))
          {
            RCLCPP_ERROR_STREAM(LOGGER, "Couldn't parse ros_controllers.yaml");
            return false;
          }
          if (!parse(controller_node, "type", control_setting.type_))
          {
            RCLCPP_ERROR_STREAM(LOGGER, "Couldn't parse ros_controllers.yaml");
            return false;
          }
          // All required fields were parsed correctly
          controller_configs_.push_back(control_setting);
        }
        else
        {
          RCLCPP_ERROR_STREAM(LOGGER, "Couldn't parse ros_controllers.yaml");
          return false;
        }
      }
    }
  }
  return true;
}

// ******************************************************************************************
// Helper function for parsing ROSControllers from ros_controllers yaml file
// ******************************************************************************************
bool MoveItConfigData::processROSControllers(std::ifstream& input_stream)
{
  // Used in parsing ROS controllers
  ControllerConfig control_setting;
  YAML::Node controllers = YAML::Load(input_stream);

  // Loop through all controllers
  for (YAML::const_iterator controller_it = controllers.begin(); controller_it != controllers.end(); ++controller_it)
  {
    // Follow Joint Trajectory action controllers
    if (controller_it->first.as<std::string>() == "controller_list")
    {
      if (!parseROSController(controller_it->second))
        return false;
    }
    // Other settings found in the ros_controllers file
    else
    {
      const std::string& controller_name = controller_it->first.as<std::string>();
      control_setting.joints_.clear();

      // Push joints if found in the controller
      if (const YAML::Node& joints = controller_it->second["joints"])
      {
        if (joints.IsSequence())
        {
          for (YAML::const_iterator joint_it = joints.begin(); joint_it != joints.end(); ++joint_it)
          {
            control_setting.joints_.push_back(joint_it->as<std::string>());
          }
        }
        else
        {
          control_setting.joints_.push_back(joints.as<std::string>());
        }
      }

      // If the setting has joints then it is a controller that needs to be parsed
      if (!control_setting.joints_.empty())
      {
        if (const YAML::Node& urdf_node = controller_it->second["type"])
        {
          control_setting.type_ = controller_it->second["type"].as<std::string>();
          control_setting.name_ = controller_name;
          controller_configs_.push_back(control_setting);
          control_setting.joints_.clear();
        }
      }
    }
  }
  return true;
}

// ******************************************************************************************
// Input ros_controllers.yaml file
// ******************************************************************************************
bool MoveItConfigData::inputROSControllersYAML(const std::string& file_path)
{
  // Load file
  std::ifstream input_stream(file_path.c_str());
  if (!input_stream.good())
  {
    RCLCPP_WARN_STREAM(LOGGER, "Does not exist " << file_path);
    return false;
  }

  // Begin parsing
  try
  {
    processROSControllers(input_stream);
  }
  catch (YAML::ParserException& e)  // Catch errors
  {
    RCLCPP_ERROR_STREAM(LOGGER, e.what());
    return false;
  }

  return true;  // file read successfully
}

// ******************************************************************************************
// Add a Follow Joint Trajectory action Controller for each Planning Group
// ******************************************************************************************
bool MoveItConfigData::addDefaultControllers(const std::string& controller_type)
{
  if (srdf_->srdf_model_->getGroups().empty())
    return false;
  // Loop through groups
  for (const srdf::Model::Group& group_it : srdf_->srdf_model_->getGroups())
  {
    ControllerConfig group_controller;
    // Get list of associated joints
    const moveit::core::JointModelGroup* joint_model_group = getRobotModel()->getJointModelGroup(group_it.name_);
    const std::vector<const moveit::core::JointModel*>& joint_models = joint_model_group->getActiveJointModels();

    // Iterate through the joints
    for (const moveit::core::JointModel* joint : joint_models)
    {
      if (joint->isPassive() || joint->getMimic() != nullptr || joint->getType() == moveit::core::JointModel::FIXED)
        continue;
      group_controller.joints_.push_back(joint->getName());
    }
    if (!group_controller.joints_.empty())
    {
      group_controller.name_ = group_it.name_ + "_controller";
      group_controller.type_ = controller_type;
      addController(group_controller);
    }
  }
  return true;
}

// ******************************************************************************************
// Set package path; try to resolve path from package name if directory does not exist
// ******************************************************************************************
bool MoveItConfigData::setPackagePath(const std::string& pkg_path)
{
  std::string full_package_path;

  // check that the folder exists
  if (!fs::is_directory(pkg_path))
  {
    // does not exist, check if its a package
    full_package_path = ament_index_cpp::get_package_share_directory(pkg_path);

    // check that the folder exists
    if (!fs::is_directory(full_package_path))
    {
      return false;
    }
  }
  else
  {
    // they inputted a full path
    full_package_path = pkg_path;
  }

  config_pkg_path_ = full_package_path;
  return true;
}

// ******************************************************************************************
// Extract the package/stack name from an absolute file path
// Input:  path
// Output: package name and relative path
// ******************************************************************************************
bool MoveItConfigData::extractPackageNameFromPath(const std::string& path, std::string& package_name,
                                                  std::string& relative_filepath) const
{
  fs::path sub_path = path;  // holds the directory less one folder
  fs::path relative_path;    // holds the path after the sub_path

  bool package_found = false;

  // truncate path step by step and check if it contains a package.xml
  while (!sub_path.empty())
  {
    RCLCPP_DEBUG_STREAM(LOGGER, "checking in " << sub_path.make_preferred().string());
    if (fs::is_regular_file(sub_path / "package.xml"))
    {
      RCLCPP_DEBUG_STREAM(LOGGER, "Found package.xml in " << sub_path.make_preferred().string());
      package_found = true;
      relative_filepath = relative_path.string();
      package_name = sub_path.leaf().string();
      break;
    }
    relative_path = sub_path.leaf() / relative_path;
    sub_path.remove_leaf();
  }

  // Assign data to moveit_config_data
  if (!package_found)
  {
    // No package name found, we must be outside ROS
    return false;
  }

  RCLCPP_DEBUG_STREAM(LOGGER, "Package name for file \"" << path << "\" is \"" << package_name << "\"");
  return true;
}

// ******************************************************************************************
// Resolve path to .setup_assistant file
// ******************************************************************************************

bool MoveItConfigData::getSetupAssistantYAMLPath(std::string& path)
{
  path = appendPaths(config_pkg_path_, ".setup_assistant");

  // Check if the old package is a setup assistant package
  return fs::is_regular_file(path);
}

// ******************************************************************************************
// Make the full URDF path using the loaded .setup_assistant data
// ******************************************************************************************
bool MoveItConfigData::createFullURDFPath()
{
  boost::trim(urdf_pkg_name_);

  // Check if a package name was provided
  if (urdf_pkg_name_.empty() || urdf_pkg_name_ == "\"\"")
  {
    urdf_path_ = urdf_pkg_relative_path_;
    urdf_pkg_name_.clear();
  }
  else
  {
    // Check that ROS can find the package
    std::string robot_desc_pkg_path = ament_index_cpp::get_package_share_directory(urdf_pkg_name_);

    if (robot_desc_pkg_path.empty())
    {
      urdf_path_.clear();
      return false;
    }

    // Append the relative URDF url path
    urdf_path_ = appendPaths(robot_desc_pkg_path, urdf_pkg_relative_path_);
  }

  // Check that this file exits -------------------------------------------------
  return fs::is_regular_file(urdf_path_);
}

// ******************************************************************************************
// Make the full SRDF path using the loaded .setup_assistant data
// ******************************************************************************************
bool MoveItConfigData::createFullSRDFPath(const std::string& package_path)
{
  srdf_path_ = appendPaths(package_path, srdf_pkg_relative_path_);

  return fs::is_regular_file(srdf_path_);
}

// ******************************************************************************************
// Input .setup_assistant file - contains data used for the MoveIt Setup Assistant
// ******************************************************************************************
bool MoveItConfigData::inputSetupAssistantYAML(const std::string& file_path)
{
  // Load file
  std::ifstream input_stream(file_path.c_str());
  if (!input_stream.good())
  {
    RCLCPP_ERROR_STREAM(LOGGER, "Unable to open file for reading " << file_path);
    return false;
  }

  // Begin parsing
  try
  {
    const YAML::Node& doc = YAML::Load(input_stream);

    // Get title node
    if (const YAML::Node& title_node = doc["moveit_setup_assistant_config"])
    {
      // URDF Properties
      if (const YAML::Node& urdf_node = title_node["URDF"])
      {
        if (!parse(urdf_node, "package", urdf_pkg_name_))
          return false;  // if we do not find this value we cannot continue

        if (!parse(urdf_node, "relative_path", urdf_pkg_relative_path_))
          return false;  // if we do not find this value we cannot continue

        parse(urdf_node, "xacro_args", xacro_args_);
      }
      // SRDF Properties
      if (const YAML::Node& srdf_node = title_node["SRDF"])
      {
        if (!parse(srdf_node, "relative_path", srdf_pkg_relative_path_))
          return false;  // if we do not find this value we cannot continue
      }
      // Package generation time
      if (const YAML::Node& config_node = title_node["CONFIG"])
      {
        parse(config_node, "author_name", author_name_);
        parse(config_node, "author_email", author_email_);
        parse(config_node, "generated_timestamp", config_pkg_generated_timestamp_);
      }
      return true;
    }
  }
  catch (YAML::ParserException& e)  // Catch errors
  {
    RCLCPP_ERROR_STREAM(LOGGER, e.what());
  }

  return false;  // if it gets to this point an error has occurred
}

// ******************************************************************************************
// Input sensors_3d yaml file
// ******************************************************************************************
void MoveItConfigData::input3DSensorsYAML(const std::string& file_path)
{
  sensors_plugin_config_parameter_list_ = load3DSensorsYAML(file_path);
}

// ******************************************************************************************
// Load sensors_3d.yaml file
// ******************************************************************************************
std::vector<std::map<std::string, GenericParameter>> MoveItConfigData::load3DSensorsYAML(const std::string& file_path)
{
  std::vector<std::map<std::string, GenericParameter>> config;

  // Is there a sensors config in the package?
  if (file_path.empty())
    return config;

  // Load file
  std::ifstream input_stream(file_path.c_str());
  if (!input_stream.good())
  {
    RCLCPP_ERROR_STREAM(LOGGER, "Unable to open file for reading " << file_path);
    return config;
  }

  // Begin parsing
  try
  {
    const YAML::Node& doc = YAML::Load(input_stream);
    // Get sensors node
    const YAML::Node& sensors_node = doc["sensors"];

    // Make sure that the sensors are written as a sequence
    if (sensors_node && sensors_node.IsSequence())
    {
      // Loop over the sensors available in the file
      for (const YAML::Node& sensor : sensors_node)
      {
        std::map<std::string, GenericParameter> sensor_map;
        bool empty_node = true;
        for (YAML::const_iterator sensor_it = sensor.begin(); sensor_it != sensor.end(); ++sensor_it)
        {
          empty_node = false;
          GenericParameter sensor_param;
          sensor_param.setName(sensor_it->first.as<std::string>());
          sensor_param.setValue(sensor_it->second.as<std::string>());

          // Set the key as the parameter name to make accessing it easier
          sensor_map[sensor_it->first.as<std::string>()] = sensor_param;
        }
        // Don't push empty nodes
        if (!empty_node)
          config.push_back(sensor_map);
      }
    }
  }
  catch (YAML::ParserException& e)  // Catch errors
  {
    RCLCPP_ERROR_STREAM(LOGGER, "Error parsing sensors yaml: " << e.what());
  }

  return config;
}

// ******************************************************************************************
// Helper Function for joining a file path and a file name, or two file paths, etc, in a cross-platform way
// ******************************************************************************************
std::string MoveItConfigData::appendPaths(const std::string& path1, const std::string& path2)
{
  fs::path result = path1;
  result /= path2;
  return result.make_preferred().string();
}

srdf::Model::Group* MoveItConfigData::findGroupByName(const std::string& name)
{
  // Find the group we are editing based on the goup name string
  srdf::Model::Group* searched_group = nullptr;  // used for holding our search results

  for (srdf::Model::Group& group : srdf_->groups_)
  {
    if (group.name_ == name)  // string match
    {
      searched_group = &group;  // convert to pointer from iterator
      break;                    // we are done searching
    }
  }

  // Check if subgroup was found
  if (searched_group == nullptr)  // not found
  {
    RCLCPP_ERROR_STREAM(LOGGER, "An internal error has occurred while searching for groups. Group '"
                                    << name << "' was not found  in the SRDF.");
    throw std::runtime_error(name + " was not found in the SRDF");
  }

  return searched_group;
}

// ******************************************************************************************
// Find a controller by name
// ******************************************************************************************
ControllerConfig* MoveItConfigData::findControllerByName(const std::string& controller_name)
{
  // Find the controller we are editing based on its name
  for (ControllerConfig& controller : controller_configs_)
  {
    if (controller.name_ == controller_name)  // string match
      return &controller;                     // convert to pointer from iterator
  }

  return nullptr;  // not found
}

// ******************************************************************************************
// Deletes a controller by name
// ******************************************************************************************
bool MoveItConfigData::deleteController(const std::string& controller_name)
{
  for (std::vector<ControllerConfig>::iterator controller_it = controller_configs_.begin();
       controller_it != controller_configs_.end(); ++controller_it)
  {
    if (controller_it->name_ == controller_name)  // string match
    {
      controller_configs_.erase(controller_it);
      // we are done searching
      return true;
    }
  }
  return false;
}

// ******************************************************************************************
// Adds a controller to controller_configs_ vector
// ******************************************************************************************
bool MoveItConfigData::addController(const ControllerConfig& new_controller)
{
  // Find if there is an existing controller with the same name
  ControllerConfig* controller = findControllerByName(new_controller.name_);

  if (controller && controller->type_ == new_controller.type_)
    return false;

  controller_configs_.push_back(new_controller);
  return true;
}

// ******************************************************************************************
// Used to add a sensor plugin configuration parameter to the sensor plugin configuration parameter list
// ******************************************************************************************
void MoveItConfigData::addGenericParameterToSensorPluginConfig(const std::string& name, const std::string& value,
                                                               const std::string& /*comment*/)
{
  // Use index 0 since we only write one plugin
  GenericParameter new_parameter;
  new_parameter.setName(name);
  new_parameter.setValue(value);
  sensors_plugin_config_parameter_list_[0][name] = new_parameter;
}

// ******************************************************************************************
// Used to clear sensor plugin configuration parameter list
// ******************************************************************************************
void MoveItConfigData::clearSensorPluginConfig()
{
  sensors_plugin_config_parameter_list_.clear();
}

}  // namespace moveit_setup_assistant<|MERGE_RESOLUTION|>--- conflicted
+++ resolved
@@ -34,12 +34,7 @@
 
 /* Author: Dave Coleman */
 
-<<<<<<< HEAD
 #include <moveit/setup_assistant/tools/moveit_config_data.hpp>
-=======
-#include <moveit/setup_assistant/tools/moveit_config_data.h>
-
->>>>>>> 72d91929
 // Reading/Writing Files
 #include <iostream>  // For writing yaml and launch files
 #include <fstream>
@@ -222,7 +217,7 @@
   std::ofstream os(file_path.c_str(), std::ios_base::trunc);
   if (!os.good())
   {
-    ROS_ERROR_STREAM("Unable to open file for writing " << file_path);
+    RCLCPP_ERROR_STREAM(LOGGER, "Unable to open file for writing " << file_path);
     return false;
   }
 
@@ -528,115 +523,6 @@
   return "hardware_interface/EffortJointInterface";
 }
 
-<<<<<<< HEAD
-// ******************************************************************************************
-// Writes a Gazebo compatible robot URDF to gazebo_compatible_urdf_string_
-// ******************************************************************************************
-std::string MoveItConfigData::getGazeboCompatibleURDF()
-{
-  bool new_urdf_needed = false;
-  TiXmlDocument urdf_document;
-
-  // Used to convert XmlDocument to std string
-  TiXmlPrinter printer;
-  urdf_document.Parse((const char*)urdf_string_.c_str(), nullptr, TIXML_ENCODING_UTF8);
-  try
-  {
-    for (TiXmlElement* doc_element = urdf_document.RootElement()->FirstChildElement(); doc_element != nullptr;
-         doc_element = doc_element->NextSiblingElement())
-    {
-      if (static_cast<std::string>(doc_element->Value()).find("link") != std::string::npos)
-      {
-        // Before adding inertial elements, make sure there is none and the link has collision element
-        if (doc_element->FirstChildElement("inertial") == nullptr &&
-            doc_element->FirstChildElement("collision") != nullptr)
-        {
-          new_urdf_needed = true;
-          TiXmlElement inertia_link("inertial");
-          TiXmlElement mass("mass");
-          TiXmlElement inertia_joint("inertia");
-
-          mass.SetAttribute("value", "0.1");
-
-          inertia_joint.SetAttribute("ixx", "0.03");
-          inertia_joint.SetAttribute("iyy", "0.03");
-          inertia_joint.SetAttribute("izz", "0.03");
-          inertia_joint.SetAttribute("ixy", "0.0");
-          inertia_joint.SetAttribute("ixz", "0.0");
-          inertia_joint.SetAttribute("iyz", "0.0");
-
-          inertia_link.InsertEndChild(mass);
-          inertia_link.InsertEndChild(inertia_joint);
-
-          doc_element->InsertEndChild(inertia_link);
-        }
-      }
-      else if (static_cast<std::string>(doc_element->Value()).find("joint") != std::string::npos)
-      {
-        // Before adding a transmission element, make sure there the joint is not fixed
-        if (static_cast<std::string>(doc_element->Attribute("type")) != "fixed")
-        {
-          new_urdf_needed = true;
-          std::string joint_name = static_cast<std::string>(doc_element->Attribute("name"));
-          TiXmlElement transmission("transmission");
-          TiXmlElement type("type");
-          TiXmlElement joint("joint");
-          TiXmlElement hardware_interface("hardwareInterface");
-          TiXmlElement actuator("actuator");
-          TiXmlElement mechanical_reduction("mechanicalReduction");
-
-          transmission.SetAttribute("name", std::string("trans_") + joint_name);
-          joint.SetAttribute("name", joint_name);
-          actuator.SetAttribute("name", joint_name + std::string("_motor"));
-
-          type.InsertEndChild(TiXmlText("transmission_interface/SimpleTransmission"));
-          transmission.InsertEndChild(type);
-
-          hardware_interface.InsertEndChild(TiXmlText(getJointHardwareInterface(joint_name).c_str()));
-          joint.InsertEndChild(hardware_interface);
-          transmission.InsertEndChild(joint);
-
-          mechanical_reduction.InsertEndChild(TiXmlText("1"));
-          actuator.InsertEndChild(hardware_interface);
-          actuator.InsertEndChild(mechanical_reduction);
-          transmission.InsertEndChild(actuator);
-
-          urdf_document.RootElement()->InsertEndChild(transmission);
-        }
-      }
-    }
-
-    // Add gazebo_ros_control plugin which reads the transmission tags
-    TiXmlElement gazebo("gazebo");
-    TiXmlElement plugin("plugin");
-    TiXmlElement robot_namespace("robotNamespace");
-
-    plugin.SetAttribute("name", "gazebo_ros_control");
-    plugin.SetAttribute("filename", "libgazebo_ros_control.so");
-    robot_namespace.InsertEndChild(TiXmlText(std::string("/")));
-
-    plugin.InsertEndChild(robot_namespace);
-    gazebo.InsertEndChild(plugin);
-
-    urdf_document.RootElement()->InsertEndChild(gazebo);
-  }
-  catch (YAML::ParserException& e)  // Catch errors
-  {
-    RCLCPP_ERROR_STREAM(LOGGER, e.what());
-    return std::string("");
-  }
-
-  if (new_urdf_needed)
-  {
-    urdf_document.Accept(&printer);
-    return std::string(printer.CStr());
-  }
-
-  return std::string("");
-}
-
-=======
->>>>>>> 72d91929
 bool MoveItConfigData::outputFakeControllersYAML(const std::string& file_path)
 {
   YAML::Emitter emitter;

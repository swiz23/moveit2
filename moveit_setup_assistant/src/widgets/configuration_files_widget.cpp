--- conflicted
+++ resolved
@@ -304,22 +304,14 @@
   file.rel_path_ = config_data_->appendPaths(CONFIG_PATH, file.file_name_);
   template_path = config_data_->appendPaths(config_data_->template_package_path_, file.rel_path_);
   file.description_ = "Specifies which chomp planning plugin parameters to be used for the CHOMP planner";
-<<<<<<< HEAD
-  file.gen_func_ = [this, template_path](std::string output_path) { return copyTemplate(template_path, output_path); };
-=======
-  file.gen_func_ = std::bind(&ConfigurationFilesWidget::copyTemplate, this, template_path, std::placeholders::_1);
->>>>>>> 72d91929
+  file.gen_func_ = [this, template_path](std::string output_path) { return copyTemplate(template_path, output_path); };
   gen_files_.push_back(file);
 
   // stomp_planning.yaml  --------------------------------------------------------------------------------------
   file.file_name_ = "stomp_planning.yaml";
   file.rel_path_ = config_data_->appendPaths(CONFIG_PATH, file.file_name_);
   file.description_ = "Specifies which stomp planning plugin parameters to be used for the STOMP planner";
-<<<<<<< HEAD
   file.gen_func_ = [this](std::string output_path) { return config_data_->outputSTOMPPlanningYAML(output_path); };
-=======
-  file.gen_func_ = std::bind(&MoveItConfigData::outputSTOMPPlanningYAML, config_data_, std::placeholders::_1);
->>>>>>> 72d91929
   file.write_on_changes = MoveItConfigData::GROUPS;  // need to double check if this is actually correct!
   gen_files_.push_back(file);
 
@@ -487,11 +479,7 @@
   file.description_ = "Intended to be included in other launch files that require the STOMP planning plugin. Defines "
                       "the proper plugin name on the parameter server and a default selection of planning request "
                       "adapters.";
-<<<<<<< HEAD
-  file.gen_func_ = [this, template_path](std::string output_path) { return copyTemplate(template_path, output_path); };
-=======
-  file.gen_func_ = std::bind(&ConfigurationFilesWidget::copyTemplate, this, template_path, std::placeholders::_1);
->>>>>>> 72d91929
+  file.gen_func_ = [this, template_path](std::string output_path) { return copyTemplate(template_path, output_path); };
   file.write_on_changes = 0;
   gen_files_.push_back(file);
 
@@ -504,11 +492,7 @@
       "Intended to be included in other launch files that require the OMPL-CHOMP planning plugins. Defines "
       "the proper plugin name on the parameter server and a default selection of planning request "
       "adapters.";
-<<<<<<< HEAD
-  file.gen_func_ = [this, template_path](std::string output_path) { return copyTemplate(template_path, output_path); };
-=======
-  file.gen_func_ = std::bind(&ConfigurationFilesWidget::copyTemplate, this, template_path, std::placeholders::_1);
->>>>>>> 72d91929
+  file.gen_func_ = [this, template_path](std::string output_path) { return copyTemplate(template_path, output_path); };
   file.write_on_changes = 0;
   gen_files_.push_back(file);
 
@@ -633,12 +617,8 @@
   template_path = config_data_->appendPaths(template_launch_path, "gazebo.launch");
   file.description_ = "Gazebo launch file which also launches ros_controllers and sends robot urdf to param server, "
                       "then using gazebo_ros pkg the robot is spawned to Gazebo";
-<<<<<<< HEAD
-  file.gen_func_ = [this, template_path](std::string output_path) { return copyTemplate(template_path, output_path); };
-=======
-  file.gen_func_ = std::bind(&ConfigurationFilesWidget::copyTemplate, this, template_path, std::placeholders::_1);
+  file.gen_func_ = [this, template_path](std::string output_path) { return copyTemplate(template_path, output_path); };
   file.write_on_changes = MoveItConfigData::SIMULATION;
->>>>>>> 72d91929
   gen_files_.push_back(file);
 
   // joystick_control.launch ------------------------------------------------------------------

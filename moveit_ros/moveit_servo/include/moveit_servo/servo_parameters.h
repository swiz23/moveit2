/*******************************************************************************
 *      Title     : servo_parameters.h
 *      Project   : moveit_servo
 *      Created   : 1/11/2019
 *      Author    : Brian O'Neil, Andy Zelenak, Blake Anderson
 *
 * BSD 3-Clause License
 *
 * Copyright (c) 2019, Los Alamos National Security, LLC
 * All rights reserved.
 *
 * Redistribution and use in source and binary forms, with or without
 * modification, are permitted provided that the following conditions are met:
 *
 * * Redistributions of source code must retain the above copyright notice, this
 *   list of conditions and the following disclaimer.
 *
 * * Redistributions in binary form must reproduce the above copyright notice,
 *   this list of conditions and the following disclaimer in the documentation
 *   and/or other materials provided with the distribution.
 *
 * * Neither the name of the copyright holder nor the names of its
 *   contributors may be used to endorse or promote products derived from
 *   this software without specific prior written permission.
 *
 * THIS SOFTWARE IS PROVIDED BY THE COPYRIGHT HOLDERS AND CONTRIBUTORS "AS IS"
 * AND ANY EXPRESS OR IMPLIED WARRANTIES, INCLUDING, BUT NOT LIMITED TO, THE
 * IMPLIED WARRANTIES OF MERCHANTABILITY AND FITNESS FOR A PARTICULAR PURPOSE
 * ARE
 * DISCLAIMED. IN NO EVENT SHALL THE COPYRIGHT HOLDER OR CONTRIBUTORS BE LIABLE
 * FOR ANY DIRECT, INDIRECT, INCIDENTAL, SPECIAL, EXEMPLARY, OR CONSEQUENTIAL
 * DAMAGES (INCLUDING, BUT NOT LIMITED TO, PROCUREMENT OF SUBSTITUTE GOODS OR
 * SERVICES; LOSS OF USE, DATA, OR PROFITS; OR BUSINESS INTERRUPTION) HOWEVER
 * CAUSED AND ON ANY THEORY OF LIABILITY, WHETHER IN CONTRACT, STRICT LIABILITY,
 * OR TORT (INCLUDING NEGLIGENCE OR OTHERWISE) ARISING IN ANY WAY OUT OF THE USE
 * OF THIS SOFTWARE, EVEN IF ADVISED OF THE POSSIBILITY OF SUCH DAMAGE.
 *******************************************************************************/

#pragma once

namespace moveit_servo
{
// Size of queues used in ros pub/sub/service
constexpr size_t ROS_QUEUE_SIZE = 2;

// ROS params to be read. See the yaml file in /config for a description of each.
struct ServoParameters
{
<<<<<<< HEAD
  bool use_gazebo;
=======
  std::string move_group_name;
  std::string joint_topic;
  std::string cartesian_command_in_topic;
  std::string robot_link_command_frame;
  std::string command_out_topic;
  std::string planning_frame;
  std::string ee_frame_name;
>>>>>>> 382aa5a8
  std::string status_topic;
  // Properties of incoming commands
  std::string cartesian_command_in_topic;
  std::string joint_command_in_topic;
  std::string robot_link_command_frame;
  std::string command_in_type;
  double linear_scale;
  double rotational_scale;
  double joint_scale;
  // Properties of outgoing commands
  std::string command_out_topic;
  double publish_period;
  std::string command_out_type;
  bool publish_joint_positions;
  bool publish_joint_velocities;
  bool publish_joint_accelerations;
  // Incoming Joint State properties
  std::string joint_topic;
  double low_pass_filter_coeff;
  // MoveIt properties
  std::string move_group_name;
  std::string planning_frame;
  // Stopping behaviour
  double incoming_command_timeout;
  int num_outgoing_halt_msgs_to_publish;
  // Configure handling of singularities and joint limits
  double lower_singularity_threshold;
  double hard_stop_singularity_threshold;
  double joint_limit_margin;
  // Collision checking
  bool check_collisions;
  double collision_check_rate;
  std::string collision_check_type;
  double self_collision_proximity_threshold;
  double scene_collision_proximity_threshold;
  double collision_distance_safety_factor;
  double min_allowable_collision_distance;
};

using ServoParametersPtr = std::shared_ptr<ServoParameters>;

}  // namespace moveit_servo<|MERGE_RESOLUTION|>--- conflicted
+++ resolved
@@ -46,17 +46,7 @@
 // ROS params to be read. See the yaml file in /config for a description of each.
 struct ServoParameters
 {
-<<<<<<< HEAD
   bool use_gazebo;
-=======
-  std::string move_group_name;
-  std::string joint_topic;
-  std::string cartesian_command_in_topic;
-  std::string robot_link_command_frame;
-  std::string command_out_topic;
-  std::string planning_frame;
-  std::string ee_frame_name;
->>>>>>> 382aa5a8
   std::string status_topic;
   // Properties of incoming commands
   std::string cartesian_command_in_topic;
@@ -79,6 +69,7 @@
   // MoveIt properties
   std::string move_group_name;
   std::string planning_frame;
+  std::string ee_frame_name;
   // Stopping behaviour
   double incoming_command_timeout;
   int num_outgoing_halt_msgs_to_publish;

/*******************************************************************************
 * BSD 3-Clause License
 *
 * Copyright (c) 2019, Los Alamos National Security, LLC
 * All rights reserved.
 *
 * Redistribution and use in source and binary forms, with or without
 * modification, are permitted provided that the following conditions are met:
 *
 * * Redistributions of source code must retain the above copyright notice, this
 *   list of conditions and the following disclaimer.
 *
 * * Redistributions in binary form must reproduce the above copyright notice,
 *   this list of conditions and the following disclaimer in the documentation
 *   and/or other materials provided with the distribution.
 *
 * * Neither the name of the copyright holder nor the names of its
 *   contributors may be used to endorse or promote products derived from
 *   this software without specific prior written permission.
 *
 * THIS SOFTWARE IS PROVIDED BY THE COPYRIGHT HOLDERS AND CONTRIBUTORS "AS IS"
 * AND ANY EXPRESS OR IMPLIED WARRANTIES, INCLUDING, BUT NOT LIMITED TO, THE
 * IMPLIED WARRANTIES OF MERCHANTABILITY AND FITNESS FOR A PARTICULAR PURPOSE
 * ARE
 * DISCLAIMED. IN NO EVENT SHALL THE COPYRIGHT HOLDER OR CONTRIBUTORS BE LIABLE
 * FOR ANY DIRECT, INDIRECT, INCIDENTAL, SPECIAL, EXEMPLARY, OR CONSEQUENTIAL
 * DAMAGES (INCLUDING, BUT NOT LIMITED TO, PROCUREMENT OF SUBSTITUTE GOODS OR
 * SERVICES; LOSS OF USE, DATA, OR PROFITS; OR BUSINESS INTERRUPTION) HOWEVER
 * CAUSED AND ON ANY THEORY OF LIABILITY, WHETHER IN CONTRACT, STRICT LIABILITY,
 * OR TORT (INCLUDING NEGLIGENCE OR OTHERWISE) ARISING IN ANY WAY OUT OF THE USE
 * OF THIS SOFTWARE, EVEN IF ADVISED OF THE POSSIBILITY OF SUCH DAMAGE.
 *******************************************************************************/

/*      Title     : servo_calcs.cpp
 *      Project   : moveit_servo
 *      Created   : 1/11/2019
 *      Author    : Brian O'Neil, Andy Zelenak, Blake Anderson
 */

<<<<<<< HEAD
#include <std_msgs/msg/bool.h>

#include <moveit_servo/servo_calcs.h>
// #include <moveit_servo/make_shared_from_pool.h> // TODO(adamp): create an issue about this
=======
#include <cassert>

#include <std_msgs/Bool.h>
#include <std_msgs/Float64MultiArray.h>

#include <moveit_servo/make_shared_from_pool.h>
#include <moveit_servo/servo_calcs.h>
>>>>>>> 382aa5a8

static const rclcpp::Logger LOGGER = rclcpp::get_logger("moveit_servo.servo_calcs");
constexpr size_t ROS_LOG_THROTTLE_PERIOD = 30 * 1000;  // Milliseconds to throttle logs inside loops

namespace moveit_servo
{
namespace
{
// Helper function for detecting zeroed message
bool isNonZero(const geometry_msgs::msg::TwistStamped& msg)
{
  return msg.twist.linear.x != 0.0 || msg.twist.linear.y != 0.0 || msg.twist.linear.z != 0.0 ||
         msg.twist.angular.x != 0.0 || msg.twist.angular.y != 0.0 || msg.twist.angular.z != 0.0;
}

// Helper function for detecting zeroed message
bool isNonZero(const control_msgs::msg::JointJog& msg)
{
  bool all_zeros = true;
  for (double delta : msg.velocities)
  {
    all_zeros &= (delta == 0.0);
  };
  return !all_zeros;
}

// Helper function for converting Eigen::Isometry3d to geometry_msgs/TransformStamped
geometry_msgs::TransformStamped convertIsometryToTransform(const Eigen::Isometry3d& eigen_tf,
                                                           const std::string& parent_frame,
                                                           const std::string& child_frame)
{
  geometry_msgs::TransformStamped output = tf2::eigenToTransform(eigen_tf);
  output.header.frame_id = parent_frame;
  output.child_frame_id = child_frame;

  return output;
}
}  // namespace

// Constructor for the class that handles servoing calculations
<<<<<<< HEAD
ServoCalcs::ServoCalcs(rclcpp::Node::SharedPtr node, const ServoParametersPtr& parameters,
                       const planning_scene_monitor::PlanningSceneMonitorPtr& planning_scene_monitor)
  : node_(node), parameters_(parameters), period_(parameters->publish_period)
{
  // MoveIt Setup
  const robot_model_loader::RobotModelLoaderPtr& model_loader_ptr = planning_scene_monitor->getRobotModelLoader();
  while (rclcpp::ok() && !model_loader_ptr)
  {
    rclcpp::Clock& clock = *node_->get_clock();
    RCLCPP_WARN_STREAM_THROTTLE(LOGGER, clock, ROS_LOG_THROTTLE_PERIOD,
                                "Waiting for a non-null robot_model_loader pointer");
    default_sleep_rate_.sleep();
  }
  const moveit::core::RobotModelPtr& kinematic_model = model_loader_ptr->getModel();
  kinematic_state_ = std::make_shared<moveit::core::RobotState>(kinematic_model);
  kinematic_state_->setToDefaultValues();

  joint_model_group_ = kinematic_model->getJointModelGroup(parameters_->move_group_name);
=======
ServoCalcs::ServoCalcs(ros::NodeHandle& nh, ServoParameters& parameters,
                       const planning_scene_monitor::PlanningSceneMonitorPtr& planning_scene_monitor)
  : nh_(nh), parameters_(parameters), planning_scene_monitor_(planning_scene_monitor), period_(parameters.publish_period)
{
  // MoveIt Setup
  current_state_ = planning_scene_monitor_->getStateMonitor()->getCurrentState();
  joint_model_group_ = current_state_->getJointModelGroup(parameters_.move_group_name);
>>>>>>> 382aa5a8
  prev_joint_velocity_ = Eigen::ArrayXd::Zero(joint_model_group_->getActiveJointModels().size());

  // Subscribe to command topics
  using std::placeholders::_1;
  using std::placeholders::_2;
  joint_state_sub_ = node_->create_subscription<sensor_msgs::msg::JointState>(
      parameters_->joint_topic, ROS_QUEUE_SIZE, std::bind(&ServoCalcs::jointStateCB, this, _1));

  twist_stamped_sub_ = node_->create_subscription<geometry_msgs::msg::TwistStamped>(
      parameters_->cartesian_command_in_topic, ROS_QUEUE_SIZE, std::bind(&ServoCalcs::twistStampedCB, this, _1));

  joint_cmd_sub_ = node_->create_subscription<control_msgs::msg::JointJog>(
      parameters_->joint_command_in_topic, ROS_QUEUE_SIZE, std::bind(&ServoCalcs::jointCmdCB, this, _1));

  // ROS Server for allowing drift in some dimensions
<<<<<<< HEAD
  drift_dimensions_server_ = node_->create_service<moveit_msgs::srv::ChangeDriftDimensions>(
      std::string(node_->get_fully_qualified_name()) + "/change_drift_dimensions",
      std::bind(&ServoCalcs::changeDriftDimensions, this, _1, _2));

  // ROS Server for changing the control dimensions
  control_dimensions_server_ = node_->create_service<moveit_msgs::srv::ChangeControlDimensions>(
      std::string(node_->get_fully_qualified_name()) + "/change_control_dimensions",
      std::bind(&ServoCalcs::changeControlDimensions, this, _1, _2));

  // Subscribe to the collision_check topic
  collision_velocity_scale_sub_ = node_->create_subscription<std_msgs::msg::Float64>(
      "collision_velocity_scale", ROS_QUEUE_SIZE, std::bind(&ServoCalcs::collisionVelocityScaleCB, this, _1));

  // Publish to collision_check for worst stop time
  worst_case_stop_time_pub_ = node_->create_publisher<std_msgs::msg::Float64>("worst_case_stop_time", ROS_QUEUE_SIZE);
=======
  drift_dimensions_server_ = nh_.advertiseService(ros::names::append(nh_.getNamespace(), "change_drift_dimensions"),
                                                  &ServoCalcs::changeDriftDimensions, this);

  // ROS Server for changing the control dimensions
  control_dimensions_server_ = nh_.advertiseService(ros::names::append(nh_.getNamespace(), "change_control_dimensions"),
                                                    &ServoCalcs::changeControlDimensions, this);

  // ROS Server to reset the status, e.g. so the arm can move again after a collision
  reset_servo_status_ = nh_.advertiseService(ros::names::append(nh_.getNamespace(), "reset_servo_status"),
                                             &ServoCalcs::resetServoStatus, this);

  // Publish and Subscribe to internal namespace topics
  ros::NodeHandle internal_nh(nh_, "internal");
  collision_velocity_scale_sub_ =
      internal_nh.subscribe("collision_velocity_scale", ROS_QUEUE_SIZE, &ServoCalcs::collisionVelocityScaleCB, this);
  worst_case_stop_time_pub_ = internal_nh.advertise<std_msgs::Float64>("worst_case_stop_time", ROS_QUEUE_SIZE);
>>>>>>> 382aa5a8

  // Publish freshly-calculated joints to the robot.
  // Put the outgoing msg in the right format (trajectory_msgs/JointTrajectory or std_msgs/Float64MultiArray).
  if (parameters_->command_out_type == "trajectory_msgs/JointTrajectory")
  {
    trajectory_outgoing_cmd_pub_ =
        node_->create_publisher<trajectory_msgs::msg::JointTrajectory>(parameters_->command_out_topic, ROS_QUEUE_SIZE);
  }
  else if (parameters_->command_out_type == "std_msgs/Float64MultiArray")
  {
    multiarray_outgoing_cmd_pub_ =
        node_->create_publisher<std_msgs::msg::Float64MultiArray>(parameters_->command_out_topic, ROS_QUEUE_SIZE);
  }

  // Publish status
  status_pub_ = node_->create_publisher<std_msgs::msg::Int8>(parameters_->status_topic, ROS_QUEUE_SIZE);

  internal_joint_state_.name = joint_model_group_->getActiveJointModelNames();
  num_joints_ = internal_joint_state_.name.size();
  internal_joint_state_.position.resize(num_joints_);
  internal_joint_state_.velocity.resize(num_joints_);

<<<<<<< HEAD
  for (std::size_t i = 0; i < num_joints_; ++i)
  {
    // A map for the indices of incoming joint commands
    joint_state_name_map_[internal_joint_state_.name[i]] = i;

    // Low-pass filters for the joint positions
    position_filters_.emplace_back(parameters_->low_pass_filter_coeff);
  }
}

bool ServoCalcs::start()
{
  // If the joint_state pointer is null, don't start ServoCalcs
  if (!incoming_joint_state_)
  {
    rclcpp::Clock& clock = *node_->get_clock();
    RCLCPP_WARN_STREAM_THROTTLE(
        LOGGER, clock, ROS_LOG_THROTTLE_PERIOD,
        "Trying to start ServoCalcs, but it is not initialized. Are you publishing joint_states?");
    return false;
  }

  // Otherwise, we should always set up the "last published" command
  updateJoints();

  // Set up the "last" published message, in case we need to send it first
  auto initial_joint_trajectory = std::make_unique<trajectory_msgs::msg::JointTrajectory>();
  initial_joint_trajectory->header.frame_id = parameters_->planning_frame;
  initial_joint_trajectory->header.stamp = node_->now();
  initial_joint_trajectory->joint_names = internal_joint_state_.name;
  trajectory_msgs::msg::JointTrajectoryPoint point;
  point.time_from_start = rclcpp::Duration(parameters_->publish_period);
  if (parameters_->publish_joint_positions)
    point.positions = internal_joint_state_.position;
  if (parameters_->publish_joint_velocities)
=======
  // A map for the indices of incoming joint commands
  for (std::size_t i = 0; i < num_joints_; ++i)
  {
    joint_state_name_map_[internal_joint_state_.name[i]] = i;
  }

  // Low-pass filters for the joint positions
  for (size_t i = 0; i < num_joints_; ++i)
  {
    position_filters_.emplace_back(parameters_.low_pass_filter_coeff);
  }

  // A matrix of all zeros is used to check whether matrices have been initialized
  Eigen::Matrix3d empty_matrix;
  empty_matrix.setZero();
  tf_moveit_to_ee_frame_ = empty_matrix;
  tf_moveit_to_robot_cmd_frame_ = empty_matrix;
}

void ServoCalcs::start()
{
  // We will update last_sent_command_ every time we start servo
  auto initial_joint_trajectory = moveit::util::make_shared_from_pool<trajectory_msgs::JointTrajectory>();

  // When a joint_trajectory_controller receives a new command, a stamp of 0 indicates "begin immediately"
  // See http://wiki.ros.org/joint_trajectory_controller#Trajectory_replacement
  initial_joint_trajectory->header.stamp = ros::Time(0);
  initial_joint_trajectory->header.frame_id = parameters_.planning_frame;
  initial_joint_trajectory->joint_names = internal_joint_state_.name;
  trajectory_msgs::JointTrajectoryPoint point;
  point.time_from_start = ros::Duration(parameters_.publish_period);

  if (parameters_.publish_joint_positions)
    planning_scene_monitor_->getStateMonitor()->getCurrentState()->copyJointGroupPositions(joint_model_group_,
                                                                                           point.positions);
  if (parameters_.publish_joint_velocities)
>>>>>>> 382aa5a8
  {
    std::vector<double> velocity(num_joints_);
    point.velocities = velocity;
  }
  if (parameters_->publish_joint_accelerations)
  {
    // I do not know of a robot that takes acceleration commands.
    // However, some controllers check that this data is non-empty.
    // Send all zeros, for now.
    std::vector<double> acceleration(num_joints_);
    point.accelerations = acceleration;
  }
  initial_joint_trajectory->points.push_back(point);
<<<<<<< HEAD
  last_sent_command_ = std::move(initial_joint_trajectory);

  // Set up timer for calculation callback
  stop_requested_ = false;
  timer_ = node_->create_wall_timer(std::chrono::duration<double>(period_), std::bind(&ServoCalcs::run, this));
  return true;
}

void ServoCalcs::stop()
{
  stop_requested_ = true;
  timer_->cancel();
=======
  last_sent_command_ = initial_joint_trajectory;

  timer_ = nh_.createTimer(period_, &ServoCalcs::run, this);

  current_state_ = planning_scene_monitor_->getStateMonitor()->getCurrentState();
  tf_moveit_to_ee_frame_ = current_state_->getGlobalLinkTransform(parameters_.planning_frame).inverse() *
                           current_state_->getGlobalLinkTransform(parameters_.ee_frame_name);
  tf_moveit_to_robot_cmd_frame_ = current_state_->getGlobalLinkTransform(parameters_.planning_frame).inverse() *
                                  current_state_->getGlobalLinkTransform(parameters_.robot_link_command_frame);
>>>>>>> 382aa5a8
}

bool ServoCalcs::waitForInitialized(std::chrono::duration<double> wait_for)
{
  // Already there if incoming_joint_state_ isn't null
  if (incoming_joint_state_)
    return true;

  // Do the waiting
  rclcpp::WaitSet wait_set(std::vector<rclcpp::WaitSet::SubscriptionEntry>{ { joint_state_sub_ } });
  {
    auto wait_result = wait_set.wait(wait_for);
    if (wait_result.kind() != rclcpp::WaitResultKind::Ready)
      return false;

    sensor_msgs::msg::JointState received_joint_state_msg;
    rclcpp::MessageInfo msg_info;
    if (!joint_state_sub_->take(received_joint_state_msg, msg_info))
    {
      RCLCPP_WARN(LOGGER, "Problem receiving first joint_state message");
      return false;
    }

    jointStateCB(std::make_shared<sensor_msgs::msg::JointState>(received_joint_state_msg));
    updateJoints();
  }
  return true;
}

void ServoCalcs::run()
{
  // Publish status each loop iteration
  auto status_msg = std::make_unique<std_msgs::msg::Int8>();
  status_msg->data = static_cast<int8_t>(status_);
  status_pub_->publish(std::move(status_msg));

  // After we publish, status, reset it back to no warnings
  status_ = StatusCode::NO_WARNING;

  // Always update the joints and end-effector transform for 2 reasons:
  // 1) in case the getCommandFrameTransform() method is being used
  // 2) so the low-pass filters are up to date and don't cause a jump
<<<<<<< HEAD
  while (!updateJoints() && rclcpp::ok())
  {
    if (stop_requested_)
      return;
    default_sleep_rate_.sleep();
  }
=======
  updateJoints();
>>>>>>> 382aa5a8

  // Calculate and publish worst stop time for collision checker
  if (parameters_->check_collisions && parameters_->collision_check_type == "stop_distance")
    calculateWorstCaseStopTime();

  // Update from latest state
<<<<<<< HEAD
=======
  current_state_ = planning_scene_monitor_->getStateMonitor()->getCurrentState();
>>>>>>> 382aa5a8
  {
    const std::lock_guard<std::mutex> lock(latest_state_mutex_);
    kinematic_state_->setVariableValues(*incoming_joint_state_);
    if (latest_twist_stamped_)
      twist_stamped_cmd_ = *latest_twist_stamped_;
    if (latest_joint_cmd_)
      joint_servo_cmd_ = *latest_joint_cmd_;

    // Check for stale cmds
    twist_command_is_stale_ = ((node_->now() - latest_twist_command_stamp_) >=
                               rclcpp::Duration::from_seconds(parameters_->incoming_command_timeout));
    joint_command_is_stale_ = ((node_->now() - latest_joint_command_stamp_) >=
                               rclcpp::Duration::from_seconds(parameters_->incoming_command_timeout));

    have_nonzero_twist_stamped_ = latest_nonzero_twist_stamped_;
    have_nonzero_joint_command_ = latest_nonzero_joint_cmd_;
  }

  // Get the transform from MoveIt planning frame to servoing command frame
  // Calculate this transform to ensure it is available via C++ API
  // We solve (planning_frame -> base -> robot_link_command_frame)
  // by computing (base->planning_frame)^-1 * (base->robot_link_command_frame)
<<<<<<< HEAD
  tf_moveit_to_robot_cmd_frame_ = kinematic_state_->getGlobalLinkTransform(parameters_->planning_frame).inverse() *
                                  kinematic_state_->getGlobalLinkTransform(parameters_->robot_link_command_frame);
=======
  tf_moveit_to_robot_cmd_frame_ = current_state_->getGlobalLinkTransform(parameters_.planning_frame).inverse() *
                                  current_state_->getGlobalLinkTransform(parameters_.robot_link_command_frame);

  // Calculate the transform from MoveIt planning frame to End Effector frame
  // Calculate this transform to ensure it is available via C++ API
  tf_moveit_to_ee_frame_ = current_state_->getGlobalLinkTransform(parameters_.planning_frame).inverse() *
                           current_state_->getGlobalLinkTransform(parameters_.ee_frame_name);
>>>>>>> 382aa5a8

  have_nonzero_command_ = have_nonzero_twist_stamped_ || have_nonzero_joint_command_;

  // Don't end this function without updating the filters
  updated_filters_ = false;

  // If paused or while waiting for initial servo commands, just keep the low-pass filters up to date with current
  // joints so a jump doesn't occur when restarting
  if (wait_for_servo_commands_ || paused_)
  {
    resetLowPassFilters(original_joint_state_);

    // Check if there are any new commands with valid timestamp
    wait_for_servo_commands_ =
        twist_stamped_cmd_.header.stamp == rclcpp::Time(0.) && joint_servo_cmd_.header.stamp == rclcpp::Time(0.);

    // Early exit
    return;
  }

  // If not waiting for initial command, and not paused.
  // Do servoing calculations only if the robot should move, for efficiency
  // Create new outgoing joint trajectory command message
  auto joint_trajectory = std::make_unique<trajectory_msgs::msg::JointTrajectory>();

  // Prioritize cartesian servoing above joint servoing
  // Only run commands if not stale and nonzero
  if (have_nonzero_twist_stamped_ && !twist_command_is_stale_)
  {
    if (!cartesianServoCalcs(twist_stamped_cmd_, *joint_trajectory))
    {
      resetLowPassFilters(original_joint_state_);
      return;
    }
  }
  else if (have_nonzero_joint_command_ && !joint_command_is_stale_)
  {
    if (!jointServoCalcs(joint_servo_cmd_, *joint_trajectory))
    {
      resetLowPassFilters(original_joint_state_);
      return;
    }
  }
  else
  {
    // Joint trajectory is not populated with anything, so set it to the last positions and 0 velocity
    *joint_trajectory = *last_sent_command_;
    for (auto& point : joint_trajectory->points)
    {
      point.velocities.assign(point.velocities.size(), 0);
    }
  }

  // Print a warning to the user if both are stale
  if (twist_command_is_stale_ && joint_command_is_stale_)
  {
    rclcpp::Clock& clock = *node_->get_clock();
    RCLCPP_WARN_STREAM_THROTTLE(LOGGER, clock, ROS_LOG_THROTTLE_PERIOD,
                                "Stale command. Try a larger 'incoming_command_timeout' parameter?");
  }

  // If we should halt
  if (!have_nonzero_command_)
  {
    suddenHalt(*joint_trajectory);
    have_nonzero_twist_stamped_ = false;
    have_nonzero_joint_command_ = false;
  }

  // Skip the servoing publication if all inputs have been zero for several cycles in a row.
  // num_outgoing_halt_msgs_to_publish == 0 signifies that we should keep republishing forever.
  if (!have_nonzero_command_ && (parameters_->num_outgoing_halt_msgs_to_publish != 0) &&
      (zero_velocity_count_ > parameters_->num_outgoing_halt_msgs_to_publish))
  {
    ok_to_publish_ = false;
    rclcpp::Clock& clock = *node_->get_clock();
    RCLCPP_DEBUG_STREAM_THROTTLE(LOGGER, clock, ROS_LOG_THROTTLE_PERIOD, "All-zero command. Doing nothing.");
  }
  else
  {
    ok_to_publish_ = true;
  }

  // Store last zero-velocity message flag to prevent superfluous warnings.
  // Cartesian and joint commands must both be zero.
  if (!have_nonzero_command_)
  {
    // Avoid overflow
    if (zero_velocity_count_ < std::numeric_limits<int>::max())
      ++zero_velocity_count_;
  }
  else
  {
    zero_velocity_count_ = 0;
  }

  if (ok_to_publish_ && !paused_)
  {
    // Put the outgoing msg in the right format
    // (trajectory_msgs/JointTrajectory or std_msgs/Float64MultiArray).
    if (parameters_->command_out_type == "trajectory_msgs/JointTrajectory")
    {
<<<<<<< HEAD
      joint_trajectory->header.stamp = node_->now();
      *last_sent_command_ = *joint_trajectory;
      trajectory_outgoing_cmd_pub_->publish(std::move(joint_trajectory));
=======
      // When a joint_trajectory_controller receives a new command, a stamp of 0 indicates "begin immediately"
      // See http://wiki.ros.org/joint_trajectory_controller#Trajectory_replacement
      joint_trajectory->header.stamp = ros::Time(0);
      outgoing_cmd_pub_.publish(joint_trajectory);
>>>>>>> 382aa5a8
    }
    else if (parameters_->command_out_type == "std_msgs/Float64MultiArray")
    {
      auto joints = std::make_unique<std_msgs::msg::Float64MultiArray>();
      if (parameters_->publish_joint_positions && !joint_trajectory->points.empty())
        joints->data = joint_trajectory->points[0].positions;
      else if (parameters_->publish_joint_velocities && !joint_trajectory->points.empty())
        joints->data = joint_trajectory->points[0].velocities;
      *last_sent_command_ = *joint_trajectory;
      multiarray_outgoing_cmd_pub_->publish(std::move(joints));
    }
  }

  // Update the filters if we haven't yet
  if (!updated_filters_)
    resetLowPassFilters(original_joint_state_);
}

// Perform the servoing calculations
bool ServoCalcs::cartesianServoCalcs(geometry_msgs::msg::TwistStamped& cmd,
                                     trajectory_msgs::msg::JointTrajectory& joint_trajectory)
{
  // Check for nan's in the incoming command
  if (!checkValidCommand(cmd))
    return false;

  // Set uncontrolled dimensions to 0 in command frame
  enforceControlDimensions(cmd);

  // Transform the command to the MoveGroup planning frame
  if (cmd.header.frame_id != parameters_->planning_frame)
  {
    Eigen::Vector3d translation_vector(cmd.twist.linear.x, cmd.twist.linear.y, cmd.twist.linear.z);
    Eigen::Vector3d angular_vector(cmd.twist.angular.x, cmd.twist.angular.y, cmd.twist.angular.z);

    // If the incoming frame is empty or is the command frame, we use the previously calculated tf
    if (cmd.header.frame_id.empty() || cmd.header.frame_id == parameters_->robot_link_command_frame)
    {
      translation_vector = tf_moveit_to_robot_cmd_frame_.linear() * translation_vector;
      angular_vector = tf_moveit_to_robot_cmd_frame_.linear() * angular_vector;
    }
    else if (cmd.header.frame_id == parameters_.ee_frame_name)
    {
      // If the frame is the EE frame, we already have that transform as well
      translation_vector = tf_moveit_to_ee_frame_.linear() * translation_vector;
      angular_vector = tf_moveit_to_ee_frame_.linear() * angular_vector;
    }
    else
    {
      // We solve (planning_frame -> base -> cmd.header.frame_id)
      // by computing (base->planning_frame)^-1 * (base->cmd.header.frame_id)
      const auto tf_moveit_to_incoming_cmd_frame =
<<<<<<< HEAD
          kinematic_state_->getGlobalLinkTransform(parameters_->planning_frame).inverse() *
          kinematic_state_->getGlobalLinkTransform(cmd.header.frame_id);
=======
          current_state_->getGlobalLinkTransform(parameters_.planning_frame).inverse() *
          current_state_->getGlobalLinkTransform(cmd.header.frame_id);
>>>>>>> 382aa5a8

      translation_vector = tf_moveit_to_incoming_cmd_frame.linear() * translation_vector;
      angular_vector = tf_moveit_to_incoming_cmd_frame.linear() * angular_vector;
    }

    // Put these components back into a TwistStamped
    cmd.header.frame_id = parameters_->planning_frame;
    cmd.twist.linear.x = translation_vector(0);
    cmd.twist.linear.y = translation_vector(1);
    cmd.twist.linear.z = translation_vector(2);
    cmd.twist.angular.x = angular_vector(0);
    cmd.twist.angular.y = angular_vector(1);
    cmd.twist.angular.z = angular_vector(2);
  }

  Eigen::VectorXd delta_x = scaleCartesianCommand(cmd);

  // Convert from cartesian commands to joint commands
  Eigen::MatrixXd jacobian = current_state_->getJacobian(joint_model_group_);

  removeDriftDimensions(jacobian, delta_x);

  Eigen::JacobiSVD<Eigen::MatrixXd> svd =
      Eigen::JacobiSVD<Eigen::MatrixXd>(jacobian, Eigen::ComputeThinU | Eigen::ComputeThinV);
  Eigen::MatrixXd matrix_s = svd.singularValues().asDiagonal();
  Eigen::MatrixXd pseudo_inverse = svd.matrixV() * matrix_s.inverse() * svd.matrixU().transpose();

  delta_theta_ = pseudo_inverse * delta_x;
  delta_theta_ *= velocityScalingFactorForSingularity(delta_x, svd, pseudo_inverse);

<<<<<<< HEAD
  return internalServoUpdate(delta_theta_, joint_trajectory);
=======
  enforceVelLimits(delta_theta_);

  // If close to a collision or a singularity, decelerate
  applyVelocityScaling(delta_theta_, velocityScalingFactorForSingularity(delta_x, svd, pseudo_inverse));

  prev_joint_velocity_ = delta_theta_ / parameters_.publish_period;

  return convertDeltasToOutgoingCmd(joint_trajectory);
>>>>>>> 382aa5a8
}

bool ServoCalcs::jointServoCalcs(const control_msgs::msg::JointJog& cmd,
                                 trajectory_msgs::msg::JointTrajectory& joint_trajectory)
{
  // Check for nan's
  if (!checkValidCommand(cmd))
    return false;

  // Apply user-defined scaling
  delta_theta_ = scaleJointCommand(cmd);

<<<<<<< HEAD
  // Perform interal servo with the command
  return internalServoUpdate(delta_theta_, joint_trajectory);
=======
  enforceVelLimits(delta_theta_);

  // If close to a collision, decelerate
  applyVelocityScaling(delta_theta_, 1.0 /* scaling for singularities -- ignore for joint motions */);

  prev_joint_velocity_ = delta_theta_ / parameters_.publish_period;

  return convertDeltasToOutgoingCmd(joint_trajectory);
>>>>>>> 382aa5a8
}

bool ServoCalcs::internalServoUpdate(Eigen::ArrayXd& delta_theta,
                                     trajectory_msgs::msg::JointTrajectory& joint_trajectory)
{
  // Set internal joint state from original
  internal_joint_state_ = original_joint_state_;

  // Enforce SRDF Velocity, Acceleration limits
  enforceSRDFAccelVelLimits(delta_theta);

  // Apply collision scaling
  double collision_scale = collision_velocity_scale_;
  if (collision_scale > 0 && collision_scale < 1)
  {
    status_ = StatusCode::DECELERATE_FOR_COLLISION;
    rclcpp::Clock& clock = *node_->get_clock();
    RCLCPP_WARN_STREAM_THROTTLE(LOGGER, clock, ROS_LOG_THROTTLE_PERIOD, SERVO_STATUS_CODE_MAP.at(status_));
  }
  else if (collision_scale == 0)
  {
    status_ = StatusCode::HALT_FOR_COLLISION;
    rclcpp::Clock& clock = *node_->get_clock();
    RCLCPP_ERROR_STREAM_THROTTLE(LOGGER, clock, ROS_LOG_THROTTLE_PERIOD, "Halting for collision!");
  }
  delta_theta *= collision_scale;

  // Loop thru joints and update them, calculate velocities, and filter
  if (!applyJointUpdate(delta_theta, internal_joint_state_, prev_joint_velocity_))
    return false;

  // Mark the lowpass filters as updated for this cycle
  updated_filters_ = true;

  // compose outgoing message
  composeJointTrajMessage(internal_joint_state_, joint_trajectory);

<<<<<<< HEAD
  // Enforce SRDF position limits, might halt if needed, set prev_vel to 0
  if (!enforceSRDFPositionLimits())
=======
  if (!enforcePositionLimits())
>>>>>>> 382aa5a8
  {
    suddenHalt(joint_trajectory);
    status_ = StatusCode::JOINT_BOUND;
    prev_joint_velocity_.setZero();
  }

  // Modify the output message if we are using gazebo
  if (parameters_->use_gazebo)
  {
    insertRedundantPointsIntoTrajectory(joint_trajectory, gazebo_redundant_message_count_);
  }

  return true;
}

bool ServoCalcs::applyJointUpdate(const Eigen::ArrayXd& delta_theta, sensor_msgs::msg::JointState& joint_state,
                                  Eigen::ArrayXd& previous_vel)
{
  // All the sizes must match
  if (joint_state.position.size() != static_cast<std::size_t>(delta_theta.size()) ||
      joint_state.velocity.size() != joint_state.position.size() ||
      static_cast<std::size_t>(previous_vel.size()) != joint_state.position.size())
  {
    rclcpp::Clock& clock = *node_->get_clock();
    RCLCPP_ERROR_STREAM_THROTTLE(LOGGER, clock, ROS_LOG_THROTTLE_PERIOD,
                                 "Lengths of output and increments do not match.");
    return false;
  }

  for (std::size_t i = 0; i < joint_state.position.size(); ++i)
  {
    // Increment joint
    joint_state.position[i] += delta_theta[i];

    // Lowpass filter position
    joint_state.position[i] = position_filters_[i].filter(joint_state.position[i]);

    // Calculate joint velocity
    joint_state.velocity[i] = delta_theta[i] / parameters_->publish_period;

    // Save this velocity for future accel calculations
    previous_vel[i] = joint_state.velocity[i];
  }
  return true;
}

// Spam several redundant points into the trajectory. The first few may be skipped if the
// time stamp is in the past when it reaches the client. Needed for gazebo simulation.
// Start from 2 because the first point's timestamp is already 1*parameters_->publish_period
void ServoCalcs::insertRedundantPointsIntoTrajectory(trajectory_msgs::msg::JointTrajectory& joint_trajectory,
                                                     int count) const
{
  if (count < 2)
    return;
  joint_trajectory.points.resize(count);
  auto point = joint_trajectory.points[0];
  // Start from 2 because we already have the first point. End at count+1 so (total #) == count
  for (int i = 2; i < count; ++i)
  {
    point.time_from_start = rclcpp::Duration(i * parameters_->publish_period);
    joint_trajectory.points[i] = point;
  }
}

void ServoCalcs::resetLowPassFilters(const sensor_msgs::msg::JointState& joint_state)
{
  for (std::size_t i = 0; i < position_filters_.size(); ++i)
  {
    position_filters_[i].reset(joint_state.position[i]);
  }

  updated_filters_ = true;
}

void ServoCalcs::composeJointTrajMessage(const sensor_msgs::msg::JointState& joint_state,
                                         trajectory_msgs::msg::JointTrajectory& joint_trajectory)
{
<<<<<<< HEAD
  joint_trajectory.header.frame_id = parameters_->planning_frame;
  joint_trajectory.header.stamp = node_->now();
=======
  // When a joint_trajectory_controller receives a new command, a stamp of 0 indicates "begin immediately"
  // See http://wiki.ros.org/joint_trajectory_controller#Trajectory_replacement
  joint_trajectory.header.stamp = ros::Time(0);
  joint_trajectory.header.frame_id = parameters_.planning_frame;
>>>>>>> 382aa5a8
  joint_trajectory.joint_names = joint_state.name;

  trajectory_msgs::msg::JointTrajectoryPoint point;
  point.time_from_start = rclcpp::Duration(parameters_->publish_period);
  if (parameters_->publish_joint_positions)
    point.positions = joint_state.position;
  if (parameters_->publish_joint_velocities)
    point.velocities = joint_state.velocity;
  if (parameters_->publish_joint_accelerations)
  {
    // I do not know of a robot that takes acceleration commands.
    // However, some controllers check that this data is non-empty.
    // Send all zeros, for now.
    std::vector<double> acceleration(num_joints_);
    point.accelerations = acceleration;
  }
  joint_trajectory.points.push_back(point);
}

// Possibly calculate a velocity scaling factor, due to proximity of singularity and direction of motion
double ServoCalcs::velocityScalingFactorForSingularity(const Eigen::VectorXd& commanded_velocity,
                                                       const Eigen::JacobiSVD<Eigen::MatrixXd>& svd,
                                                       const Eigen::MatrixXd& pseudo_inverse)
{
  double velocity_scale = 1;
  std::size_t num_dimensions = commanded_velocity.size();

  // Find the direction away from nearest singularity.
  // The last column of U from the SVD of the Jacobian points directly toward or away from the singularity.
  // The sign can flip at any time, so we have to do some extra checking.
  // Look ahead to see if the Jacobian's condition will decrease.
  Eigen::VectorXd vector_toward_singularity = svd.matrixU().col(num_dimensions - 1);

  double ini_condition = svd.singularValues()(0) / svd.singularValues()(svd.singularValues().size() - 1);

  // This singular vector tends to flip direction unpredictably. See R. Bro,
  // "Resolving the Sign Ambiguity in the Singular Value Decomposition".
  // Look ahead to see if the Jacobian's condition will decrease in this
  // direction. Start with a scaled version of the singular vector
  Eigen::VectorXd delta_x(num_dimensions);
  double scale = 100;
  delta_x = vector_toward_singularity / scale;

  // Calculate a small change in joints
  Eigen::VectorXd new_theta;
  current_state_->copyJointGroupPositions(joint_model_group_, new_theta);
  new_theta += pseudo_inverse * delta_x;
  current_state_->setJointGroupPositions(joint_model_group_, new_theta);
  Eigen::MatrixXd new_jacobian = current_state_->getJacobian(joint_model_group_);

  Eigen::JacobiSVD<Eigen::MatrixXd> new_svd(new_jacobian);
  double new_condition = new_svd.singularValues()(0) / new_svd.singularValues()(new_svd.singularValues().size() - 1);
  // If new_condition < ini_condition, the singular vector does point towards a
  // singularity. Otherwise, flip its direction.
  if (ini_condition >= new_condition)
  {
    vector_toward_singularity *= -1;
  }

  // If this dot product is positive, we're moving toward singularity ==> decelerate
  double dot = vector_toward_singularity.dot(commanded_velocity);
  if (dot > 0)
  {
    // Ramp velocity down linearly when the Jacobian condition is between lower_singularity_threshold and
    // hard_stop_singularity_threshold, and we're moving towards the singularity
    if ((ini_condition > parameters_->lower_singularity_threshold) &&
        (ini_condition < parameters_->hard_stop_singularity_threshold))
    {
      velocity_scale =
          1. - (ini_condition - parameters_->lower_singularity_threshold) /
                   (parameters_->hard_stop_singularity_threshold - parameters_->lower_singularity_threshold);
      status_ = StatusCode::DECELERATE_FOR_SINGULARITY;
      rclcpp::Clock& clock = *node_->get_clock();
      RCLCPP_WARN_STREAM_THROTTLE(LOGGER, clock, ROS_LOG_THROTTLE_PERIOD, SERVO_STATUS_CODE_MAP.at(status_));
    }

    // Very close to singularity, so halt.
    else if (ini_condition > parameters_->hard_stop_singularity_threshold)
    {
      velocity_scale = 0;
      status_ = StatusCode::HALT_FOR_SINGULARITY;
      rclcpp::Clock& clock = *node_->get_clock();
      RCLCPP_WARN_STREAM_THROTTLE(LOGGER, clock, ROS_LOG_THROTTLE_PERIOD, SERVO_STATUS_CODE_MAP.at(status_));
    }
  }

  return velocity_scale;
}

void ServoCalcs::enforceVelLimits(Eigen::ArrayXd& delta_theta)
{
<<<<<<< HEAD
  Eigen::ArrayXd velocity = delta_theta / parameters_->publish_period;
  const Eigen::ArrayXd acceleration = (velocity - prev_joint_velocity_) / parameters_->publish_period;

  std::size_t i = 0;
=======
  Eigen::ArrayXd velocity = delta_theta / parameters_.publish_period;

  std::size_t joint_delta_index = 0;
  // Track the smallest velocity scaling factor required, across all joints
  double velocity_limit_scaling_factor = 1;

>>>>>>> 382aa5a8
  for (auto joint : joint_model_group_->getActiveJointModels())
  {
    // Some joints do not have bounds defined
    const auto bounds = joint->getVariableBounds(joint->getName());
<<<<<<< HEAD
    enforceSingleVelAccelLimit(bounds, velocity[i], prev_joint_velocity_[i], acceleration[i], delta_theta[i]);
    ++i;
  }
}

void ServoCalcs::enforceSingleVelAccelLimit(const moveit::core::VariableBounds& bound, double& vel,
                                            const double& prev_vel, const double& accel, double& delta)
{
  if (bound.acceleration_bounded_)
  {
    bool clip_acceleration = false;
    double acceleration_limit = 0.0;
    if (accel < bound.min_acceleration_)
    {
      clip_acceleration = true;
      acceleration_limit = bound.min_acceleration_;
    }
    else if (accel > bound.max_acceleration_)
    {
      clip_acceleration = true;
      acceleration_limit = bound.max_acceleration_;
    }
=======
>>>>>>> 382aa5a8

    // Apply acceleration bounds
    if (clip_acceleration)
    {
      // accel = (vel - vel_prev) / delta_t = ((delta_theta / delta_t) - vel_prev) / delta_t
      // --> delta_theta = (accel * delta_t _ + vel_prev) * delta_t
      const double relative_change =
          ((acceleration_limit * parameters_->publish_period + prev_vel) * parameters_->publish_period) / delta;
      // Avoid nan
      if (fabs(relative_change) < 1)
        delta = relative_change * delta;
    }
  }

  if (bound.velocity_bounded_)
  {
    vel = delta / parameters_->publish_period;

    bool clip_velocity = false;
    double velocity_limit = 0.0;
    if (vel < bound.min_velocity_)
    {
      clip_velocity = true;
      velocity_limit = bound.min_velocity_;
    }
    else if (vel > bound.max_velocity_)
    {
      clip_velocity = true;
      velocity_limit = bound.max_velocity_;
    }

    // Apply velocity bounds
    if (clip_velocity)
    {
      // delta_theta = joint_velocity * delta_t
      const double relative_change = (velocity_limit * parameters_->publish_period) / delta;
      // Avoid nan
      if (fabs(relative_change) < 1)
      {
<<<<<<< HEAD
        delta = relative_change * delta;
        vel = relative_change * vel;
=======
        const double scaling_factor =
            fabs(velocity_limit * parameters_.publish_period) / fabs(delta_theta(joint_delta_index));

        // Store the scaling factor if it's the smallest yet
        if (scaling_factor < velocity_limit_scaling_factor)
          velocity_limit_scaling_factor = scaling_factor;
>>>>>>> 382aa5a8
      }
    }
  }

  // Apply the velocity scaling to all joints
  if (velocity_limit_scaling_factor < 1)
  {
    for (joint_delta_index = 0; joint_delta_index < joint_model_group_->getActiveJointModels().size();
         ++joint_delta_index)
    {
      delta_theta(joint_delta_index) = velocity_limit_scaling_factor * delta_theta(joint_delta_index);
      velocity(joint_delta_index) = velocity_limit_scaling_factor * velocity(joint_delta_index);
    }
  }
}

bool ServoCalcs::enforcePositionLimits()
{
  bool halting = false;

  for (auto joint : joint_model_group_->getActiveJointModels())
  {
    // Halt if we're past a joint margin and joint velocity is moving even farther past
    double joint_angle = 0;
    for (std::size_t c = 0; c < original_joint_state_.name.size(); ++c)
    {
      if (original_joint_state_.name[c] == joint->getName())
      {
        joint_angle = original_joint_state_.position.at(c);
        break;
      }
    }
<<<<<<< HEAD
    if (!kinematic_state_->satisfiesPositionBounds(joint, -parameters_->joint_limit_margin))
=======
    if (!current_state_->satisfiesPositionBounds(joint, -parameters_.joint_limit_margin))
>>>>>>> 382aa5a8
    {
      const std::vector<moveit_msgs::msg::JointLimits> limits = joint->getVariableBoundsMsg();

      // Joint limits are not defined for some joints. Skip them.
      if (!limits.empty())
      {
<<<<<<< HEAD
        if ((kinematic_state_->getJointVelocities(joint)[0] < 0 &&
             (joint_angle < (limits[0].min_position + parameters_->joint_limit_margin))) ||
            (kinematic_state_->getJointVelocities(joint)[0] > 0 &&
             (joint_angle > (limits[0].max_position - parameters_->joint_limit_margin))))
=======
        if ((current_state_->getJointVelocities(joint)[0] < 0 &&
             (joint_angle < (limits[0].min_position + parameters_.joint_limit_margin))) ||
            (current_state_->getJointVelocities(joint)[0] > 0 &&
             (joint_angle > (limits[0].max_position - parameters_.joint_limit_margin))))
>>>>>>> 382aa5a8
        {
          rclcpp::Clock& clock = *node_->get_clock();
          RCLCPP_WARN_STREAM_THROTTLE(LOGGER, clock, ROS_LOG_THROTTLE_PERIOD,
                                      node_->get_name()
                                          << " " << joint->getName() << " close to a position limit. Halting.");
          halting = true;
        }
      }
    }
  }
  return !halting;
}

// Suddenly halt for a joint limit or other critical issue.
// Is handled differently for position vs. velocity control.
void ServoCalcs::suddenHalt(trajectory_msgs::msg::JointTrajectory& joint_trajectory) const
{
<<<<<<< HEAD
  if (joint_trajectory.points.empty())
  {
    joint_trajectory.points.push_back(trajectory_msgs::msg::JointTrajectoryPoint());
    joint_trajectory.points[0].positions.resize(num_joints_);
    joint_trajectory.points[0].velocities.resize(num_joints_);
  }
=======
  // Prepare the joint trajectory message to stop the robot
  joint_trajectory.points.clear();
  joint_trajectory.points.emplace_back();
  trajectory_msgs::JointTrajectoryPoint& point = joint_trajectory.points.front();

  // When sending out trajectory_msgs/JointTrajectory type messages, the "trajectory" is just a single point.
  // That point cannot have the same timestamp as the start of trajectory execution since that would mean the
  // arm has to reach the first trajectory point the moment execution begins. To prevent errors about points
  // being 0 seconds in the past, the smallest supported timestep is added as time from start to the trajectory point.
  point.time_from_start.fromNSec(1);

  point.positions.resize(num_joints_);
  point.velocities.resize(num_joints_);
>>>>>>> 382aa5a8

  // Assert the following loop is safe to execute
  assert(original_joint_state_.position.size() >= num_joints_);

  // Set the positions and velocities vectors
  for (std::size_t i = 0; i < num_joints_; ++i)
  {
    // For position-controlled robots, can reset the joints to a known, good state
<<<<<<< HEAD
    if (parameters_->publish_joint_positions)
      joint_trajectory.points[0].positions[i] = original_joint_state_.position[i];

    // For velocity-controlled robots, stop
    if (parameters_->publish_joint_velocities)
      joint_trajectory.points[0].velocities[i] = 0;
=======
    if (parameters_.publish_joint_positions)
      point.positions[i] = original_joint_state_.position[i];

    // For velocity-controlled robots, stop
    if (parameters_.publish_joint_velocities)
      point.velocities[i] = 0;
>>>>>>> 382aa5a8
  }
}

// Parse the incoming joint msg for the joints of our MoveGroup
void ServoCalcs::updateJoints()
{
<<<<<<< HEAD
  // lock the latest state mutex for the joint states
  const std::lock_guard<std::mutex> lock(latest_state_mutex_);

  // Check that the msg contains enough joints
  if (incoming_joint_state_->name.size() < num_joints_)
    return false;

  // Store joints in a member variable
  for (std::size_t m = 0; m < incoming_joint_state_->name.size(); ++m)
  {
    std::size_t c;
    try
    {
      c = joint_state_name_map_.at(incoming_joint_state_->name[m]);
    }
    catch (const std::out_of_range& e)
    {
      rclcpp::Clock& clock = *node_->get_clock();
      RCLCPP_DEBUG_STREAM_THROTTLE(LOGGER, clock, ROS_LOG_THROTTLE_PERIOD,
                                   "Ignoring joint " << incoming_joint_state_->name[m]);
      continue;
    }

    internal_joint_state_.position[c] = incoming_joint_state_->position[m];
  }
=======
  // Get the latest joint group positions
  current_state_ = planning_scene_monitor_->getStateMonitor()->getCurrentState();
  current_state_->copyJointGroupPositions(joint_model_group_, internal_joint_state_.position);
  current_state_->copyJointGroupVelocities(joint_model_group_, internal_joint_state_.velocity);
>>>>>>> 382aa5a8

  // Cache the original joints in case they need to be reset
  original_joint_state_ = internal_joint_state_;

  return true;
}

// Calculate worst case joint stop time, for collision checking
bool ServoCalcs::calculateWorstCaseStopTime()
{
  std::string joint_name = "";
  moveit::core::JointModel::Bounds kinematic_bounds;
  double accel_limit = 0;
  double joint_velocity = 0;
  double worst_case_stop_time = 0;
<<<<<<< HEAD
  for (size_t jt_state_idx = 0; jt_state_idx < incoming_joint_state_->velocity.size(); ++jt_state_idx)
  {
    joint_name = incoming_joint_state_->name[jt_state_idx];
=======
  for (size_t jt_state_idx = 0; jt_state_idx < internal_joint_state_.velocity.size(); ++jt_state_idx)
  {
    joint_name = internal_joint_state_.name[jt_state_idx];
>>>>>>> 382aa5a8

    // Get acceleration limit for this joint
    for (auto joint_model : joint_model_group_->getActiveJointModels())
    {
      if (joint_model->getName() == joint_name)
      {
        kinematic_bounds = joint_model->getVariableBounds();
        // Some joints do not have acceleration limits
        if (kinematic_bounds[0].acceleration_bounded_)
        {
          // Be conservative when calculating overall acceleration limit from min and max limits
          accel_limit =
              std::min(fabs(kinematic_bounds[0].min_acceleration_), fabs(kinematic_bounds[0].max_acceleration_));
        }
        else
        {
          rclcpp::Clock& clock = *node_->get_clock();
          RCLCPP_ERROR_STREAM_THROTTLE(LOGGER, clock, ROS_LOG_THROTTLE_PERIOD,
                                       "An acceleration limit is not defined for this joint; minimum stop distance "
                                       "should not be used for collision checking");

          // TODO(adamp): figure out what to do here. We definitely don't want to allow 'stop_distance' collision
          // checking with
          // no acceleration limits defined. Could also throw instead of just stopping.
          stop();
        }
        break;
      }
    }

    // Get the current joint velocity
<<<<<<< HEAD
    joint_velocity = incoming_joint_state_->velocity[jt_state_idx];
=======
    joint_velocity = internal_joint_state_.velocity[jt_state_idx];
>>>>>>> 382aa5a8

    // Calculate worst case stop time
    worst_case_stop_time = std::max(worst_case_stop_time, fabs(joint_velocity / accel_limit));
  }

  // publish message
  {
    auto msg = std::make_unique<std_msgs::msg::Float64>();
    msg->data = worst_case_stop_time;
    worst_case_stop_time_pub_->publish(std::move(msg));
  }
}

bool ServoCalcs::checkValidCommand(const control_msgs::msg::JointJog& cmd)
{
  for (double velocity : cmd.velocities)
  {
    if (std::isnan(velocity))
    {
      rclcpp::Clock& clock = *node_->get_clock();
      RCLCPP_WARN_STREAM_THROTTLE(LOGGER, clock, ROS_LOG_THROTTLE_PERIOD,
                                  "nan in incoming command. Skipping this datapoint.");
      return false;
    }
  }
  return true;
}

bool ServoCalcs::checkValidCommand(const geometry_msgs::msg::TwistStamped& cmd)
{
  if (std::isnan(cmd.twist.linear.x) || std::isnan(cmd.twist.linear.y) || std::isnan(cmd.twist.linear.z) ||
      std::isnan(cmd.twist.angular.x) || std::isnan(cmd.twist.angular.y) || std::isnan(cmd.twist.angular.z))
  {
    rclcpp::Clock& clock = *node_->get_clock();
    RCLCPP_WARN_STREAM_THROTTLE(LOGGER, clock, ROS_LOG_THROTTLE_PERIOD,
                                "nan in incoming command. Skipping this datapoint.");
    return false;
  }

  // If incoming commands should be in the range [-1:1], check for |delta|>1
  if (parameters_->command_in_type == "unitless")
  {
    if ((fabs(cmd.twist.linear.x) > 1) || (fabs(cmd.twist.linear.y) > 1) || (fabs(cmd.twist.linear.z) > 1) ||
        (fabs(cmd.twist.angular.x) > 1) || (fabs(cmd.twist.angular.y) > 1) || (fabs(cmd.twist.angular.z) > 1))
    {
      rclcpp::Clock& clock = *node_->get_clock();
      RCLCPP_WARN_STREAM_THROTTLE(LOGGER, clock, ROS_LOG_THROTTLE_PERIOD,
                                  "Component of incoming command is >1. Skipping this datapoint.");
      return false;
    }
  }

  return true;
}

// Scale the incoming jog command
Eigen::VectorXd ServoCalcs::scaleCartesianCommand(const geometry_msgs::msg::TwistStamped& command)
{
  Eigen::VectorXd result(6);
  result.setZero();  // Or the else case below leads to misery

  // Apply user-defined scaling if inputs are unitless [-1:1]
  if (parameters_->command_in_type == "unitless")
  {
    result[0] = parameters_->linear_scale * parameters_->publish_period * command.twist.linear.x;
    result[1] = parameters_->linear_scale * parameters_->publish_period * command.twist.linear.y;
    result[2] = parameters_->linear_scale * parameters_->publish_period * command.twist.linear.z;
    result[3] = parameters_->rotational_scale * parameters_->publish_period * command.twist.angular.x;
    result[4] = parameters_->rotational_scale * parameters_->publish_period * command.twist.angular.y;
    result[5] = parameters_->rotational_scale * parameters_->publish_period * command.twist.angular.z;
  }
  // Otherwise, commands are in m/s and rad/s
  else if (parameters_->command_in_type == "speed_units")
  {
    result[0] = command.twist.linear.x * parameters_->publish_period;
    result[1] = command.twist.linear.y * parameters_->publish_period;
    result[2] = command.twist.linear.z * parameters_->publish_period;
    result[3] = command.twist.angular.x * parameters_->publish_period;
    result[4] = command.twist.angular.y * parameters_->publish_period;
    result[5] = command.twist.angular.z * parameters_->publish_period;
  }
  else
  {
    rclcpp::Clock& clock = *node_->get_clock();
    RCLCPP_ERROR_STREAM_THROTTLE(LOGGER, clock, ROS_LOG_THROTTLE_PERIOD, "Unexpected command_in_type");
  }

  return result;
}

Eigen::VectorXd ServoCalcs::scaleJointCommand(const control_msgs::msg::JointJog& command)
{
  Eigen::VectorXd result(num_joints_);
  result.setZero();

  std::size_t c;
  for (std::size_t m = 0; m < command.joint_names.size(); ++m)
  {
    try
    {
      c = joint_state_name_map_.at(command.joint_names[m]);
    }
    catch (const std::out_of_range& e)
    {
<<<<<<< HEAD
      rclcpp::Clock& clock = *node_->get_clock();
      RCLCPP_WARN_STREAM_THROTTLE(LOGGER, clock, ROS_LOG_THROTTLE_PERIOD,
                                  "Ignoring joint " << internal_joint_state_.name[m]);
=======
      ROS_WARN_STREAM_THROTTLE_NAMED(ROS_LOG_THROTTLE_PERIOD, LOGNAME, "Ignoring joint " << command.joint_names[m]);
>>>>>>> 382aa5a8
      continue;
    }
    // Apply user-defined scaling if inputs are unitless [-1:1]
    if (parameters_->command_in_type == "unitless")
      result[c] = command.velocities[m] * parameters_->joint_scale * parameters_->publish_period;
    // Otherwise, commands are in m/s and rad/s
    else if (parameters_->command_in_type == "speed_units")
      result[c] = command.velocities[m] * parameters_->publish_period;
    else
    {
      rclcpp::Clock& clock = *node_->get_clock();
      RCLCPP_ERROR_STREAM_THROTTLE(LOGGER, clock, ROS_LOG_THROTTLE_PERIOD,
                                   "Unexpected command_in_type, check yaml file.");
    }
  }

  return result;
}

void ServoCalcs::removeDimension(Eigen::MatrixXd& jacobian, Eigen::VectorXd& delta_x, unsigned int row_to_remove) const
{
  unsigned int num_rows = jacobian.rows() - 1;
  unsigned int num_cols = jacobian.cols();

  if (row_to_remove < num_rows)
  {
    jacobian.block(row_to_remove, 0, num_rows - row_to_remove, num_cols) =
        jacobian.block(row_to_remove + 1, 0, num_rows - row_to_remove, num_cols);
    delta_x.segment(row_to_remove, num_rows - row_to_remove) =
        delta_x.segment(row_to_remove + 1, num_rows - row_to_remove);
  }
  jacobian.conservativeResize(num_rows, num_cols);
  delta_x.conservativeResize(num_rows);
}

void ServoCalcs::removeDriftDimensions(Eigen::MatrixXd& matrix, Eigen::VectorXd& delta_x)
{
  // May allow some dimensions to drift, based on drift_dimensions
  // i.e. take advantage of task redundancy.
  // Remove the Jacobian rows corresponding to True in the vector drift_dimensions
  // Work backwards through the 6-vector so indices don't get out of order
  for (auto dimension = matrix.rows() - 1; dimension >= 0; --dimension)
  {
    if (drift_dimensions_[dimension] && matrix.rows() > 1)
    {
      removeDimension(matrix, delta_x, dimension);
    }
  }
}

void ServoCalcs::enforceControlDimensions(geometry_msgs::msg::TwistStamped& command)
{
  // Can't loop through the message, so check them all
  if (!control_dimensions_[0])
    command.twist.linear.x = 0;
  if (!control_dimensions_[1])
    command.twist.linear.y = 0;
  if (!control_dimensions_[2])
    command.twist.linear.z = 0;
  if (!control_dimensions_[3])
    command.twist.angular.x = 0;
  if (!control_dimensions_[4])
    command.twist.angular.y = 0;
  if (!control_dimensions_[5])
    command.twist.angular.z = 0;
}

void ServoCalcs::jointStateCB(const sensor_msgs::msg::JointState::SharedPtr msg)
{
  const std::lock_guard<std::mutex> lock(latest_state_mutex_);
  incoming_joint_state_ = msg;
}

bool ServoCalcs::getCommandFrameTransform(Eigen::Isometry3d& transform)
{
  const std::lock_guard<std::mutex> lock(latest_state_mutex_);
  transform = tf_moveit_to_robot_cmd_frame_;

  // All zeros means the transform wasn't initialized, so return false
  return !transform.matrix().isZero(0);
}

<<<<<<< HEAD
sensor_msgs::msg::JointState::ConstSharedPtr ServoCalcs::getLatestJointState() const
{
  return incoming_joint_state_;
}

void ServoCalcs::twistStampedCB(const geometry_msgs::msg::TwistStamped::SharedPtr msg)
=======
bool ServoCalcs::getCommandFrameTransform(geometry_msgs::TransformStamped& transform)
{
  const std::lock_guard<std::mutex> lock(latest_state_mutex_);
  // All zeros means the transform wasn't initialized, so return false
  if (tf_moveit_to_robot_cmd_frame_.matrix().isZero(0))
  {
    return false;
  }

  transform = convertIsometryToTransform(tf_moveit_to_robot_cmd_frame_, parameters_.planning_frame,
                                         parameters_.robot_link_command_frame);
  return true;
}

bool ServoCalcs::getEEFrameTransform(Eigen::Isometry3d& transform)
{
  const std::lock_guard<std::mutex> lock(latest_state_mutex_);
  transform = tf_moveit_to_ee_frame_;

  // All zeros means the transform wasn't initialized, so return false
  return !transform.matrix().isZero(0);
}

bool ServoCalcs::getEEFrameTransform(geometry_msgs::TransformStamped& transform)
{
  const std::lock_guard<std::mutex> lock(latest_state_mutex_);
  // All zeros means the transform wasn't initialized, so return false
  if (tf_moveit_to_ee_frame_.matrix().isZero(0))
  {
    return false;
  }

  transform = convertIsometryToTransform(tf_moveit_to_ee_frame_, parameters_.planning_frame, parameters_.ee_frame_name);
  return true;
}

void ServoCalcs::twistStampedCB(const geometry_msgs::TwistStampedConstPtr& msg)
>>>>>>> 382aa5a8
{
  const std::lock_guard<std::mutex> lock(latest_state_mutex_);
  latest_twist_stamped_ = msg;
  latest_nonzero_twist_stamped_ = isNonZero(*latest_twist_stamped_.get());

  if (msg.get()->header.stamp != rclcpp::Time(0.))
    latest_twist_command_stamp_ = msg.get()->header.stamp;
}

void ServoCalcs::jointCmdCB(const control_msgs::msg::JointJog::SharedPtr msg)
{
  const std::lock_guard<std::mutex> lock(latest_state_mutex_);
  latest_joint_cmd_ = msg;
  latest_nonzero_joint_cmd_ = isNonZero(*latest_joint_cmd_.get());

  if (msg.get()->header.stamp != rclcpp::Time(0.))
    latest_joint_command_stamp_ = msg.get()->header.stamp;
}

void ServoCalcs::collisionVelocityScaleCB(const std_msgs::msg::Float64::SharedPtr msg)
{
  collision_velocity_scale_ = msg.get()->data;
}

void ServoCalcs::changeDriftDimensions(const std::shared_ptr<moveit_msgs::srv::ChangeDriftDimensions::Request> req,
                                       std::shared_ptr<moveit_msgs::srv::ChangeDriftDimensions::Response> res)
{
  drift_dimensions_[0] = req->drift_x_translation;
  drift_dimensions_[1] = req->drift_y_translation;
  drift_dimensions_[2] = req->drift_z_translation;
  drift_dimensions_[3] = req->drift_x_rotation;
  drift_dimensions_[4] = req->drift_y_rotation;
  drift_dimensions_[5] = req->drift_z_rotation;

  res->success = true;
}

void ServoCalcs::changeControlDimensions(const std::shared_ptr<moveit_msgs::srv::ChangeControlDimensions::Request> req,
                                         std::shared_ptr<moveit_msgs::srv::ChangeControlDimensions::Response> res)
{
  control_dimensions_[0] = req->control_x_translation;
  control_dimensions_[1] = req->control_y_translation;
  control_dimensions_[2] = req->control_z_translation;
  control_dimensions_[3] = req->control_x_rotation;
  control_dimensions_[4] = req->control_y_rotation;
  control_dimensions_[5] = req->control_z_rotation;

  res->success = true;
}

bool ServoCalcs::resetServoStatus(std_srvs::Empty::Request& /*req*/, std_srvs::Empty::Response& /*res*/)
{
  status_ = StatusCode::NO_WARNING;
  return true;
}

void ServoCalcs::setPaused(bool paused)
{
  paused_ = paused;
}

void ServoCalcs::changeRobotLinkCommandFrame(const std::string& new_command_frame)
{
  parameters_.robot_link_command_frame = new_command_frame;
}

}  // namespace moveit_servo<|MERGE_RESOLUTION|>--- conflicted
+++ resolved
@@ -37,20 +37,12 @@
  *      Author    : Brian O'Neil, Andy Zelenak, Blake Anderson
  */
 
-<<<<<<< HEAD
+#include <cassert>
+
 #include <std_msgs/msg/bool.h>
 
+// #include <moveit_servo/make_shared_from_pool.h> // TODO(adamp): create an issue about this
 #include <moveit_servo/servo_calcs.h>
-// #include <moveit_servo/make_shared_from_pool.h> // TODO(adamp): create an issue about this
-=======
-#include <cassert>
-
-#include <std_msgs/Bool.h>
-#include <std_msgs/Float64MultiArray.h>
-
-#include <moveit_servo/make_shared_from_pool.h>
-#include <moveit_servo/servo_calcs.h>
->>>>>>> 382aa5a8
 
 static const rclcpp::Logger LOGGER = rclcpp::get_logger("moveit_servo.servo_calcs");
 constexpr size_t ROS_LOG_THROTTLE_PERIOD = 30 * 1000;  // Milliseconds to throttle logs inside loops
@@ -78,11 +70,11 @@
 }
 
 // Helper function for converting Eigen::Isometry3d to geometry_msgs/TransformStamped
-geometry_msgs::TransformStamped convertIsometryToTransform(const Eigen::Isometry3d& eigen_tf,
-                                                           const std::string& parent_frame,
-                                                           const std::string& child_frame)
-{
-  geometry_msgs::TransformStamped output = tf2::eigenToTransform(eigen_tf);
+geometry_msgs::msg::TransformStamped convertIsometryToTransform(const Eigen::Isometry3d& eigen_tf,
+                                                                const std::string& parent_frame,
+                                                                const std::string& child_frame)
+{
+  geometry_msgs::msg::TransformStamped output = tf2::eigenToTransform(eigen_tf);
   output.header.frame_id = parent_frame;
   output.child_frame_id = child_frame;
 
@@ -91,34 +83,16 @@
 }  // namespace
 
 // Constructor for the class that handles servoing calculations
-<<<<<<< HEAD
 ServoCalcs::ServoCalcs(rclcpp::Node::SharedPtr node, const ServoParametersPtr& parameters,
                        const planning_scene_monitor::PlanningSceneMonitorPtr& planning_scene_monitor)
-  : node_(node), parameters_(parameters), period_(parameters->publish_period)
-{
-  // MoveIt Setup
-  const robot_model_loader::RobotModelLoaderPtr& model_loader_ptr = planning_scene_monitor->getRobotModelLoader();
-  while (rclcpp::ok() && !model_loader_ptr)
-  {
-    rclcpp::Clock& clock = *node_->get_clock();
-    RCLCPP_WARN_STREAM_THROTTLE(LOGGER, clock, ROS_LOG_THROTTLE_PERIOD,
-                                "Waiting for a non-null robot_model_loader pointer");
-    default_sleep_rate_.sleep();
-  }
-  const moveit::core::RobotModelPtr& kinematic_model = model_loader_ptr->getModel();
-  kinematic_state_ = std::make_shared<moveit::core::RobotState>(kinematic_model);
-  kinematic_state_->setToDefaultValues();
-
-  joint_model_group_ = kinematic_model->getJointModelGroup(parameters_->move_group_name);
-=======
-ServoCalcs::ServoCalcs(ros::NodeHandle& nh, ServoParameters& parameters,
-                       const planning_scene_monitor::PlanningSceneMonitorPtr& planning_scene_monitor)
-  : nh_(nh), parameters_(parameters), planning_scene_monitor_(planning_scene_monitor), period_(parameters.publish_period)
+  : node_(node)
+  , parameters_(parameters)
+  , planning_scene_monitor_(planning_scene_monitor)
+  , period_(parameters->publish_period)
 {
   // MoveIt Setup
   current_state_ = planning_scene_monitor_->getStateMonitor()->getCurrentState();
   joint_model_group_ = current_state_->getJointModelGroup(parameters_.move_group_name);
->>>>>>> 382aa5a8
   prev_joint_velocity_ = Eigen::ArrayXd::Zero(joint_model_group_->getActiveJointModels().size());
 
   // Subscribe to command topics
@@ -134,7 +108,6 @@
       parameters_->joint_command_in_topic, ROS_QUEUE_SIZE, std::bind(&ServoCalcs::jointCmdCB, this, _1));
 
   // ROS Server for allowing drift in some dimensions
-<<<<<<< HEAD
   drift_dimensions_server_ = node_->create_service<moveit_msgs::srv::ChangeDriftDimensions>(
       std::string(node_->get_fully_qualified_name()) + "/change_drift_dimensions",
       std::bind(&ServoCalcs::changeDriftDimensions, this, _1, _2));
@@ -144,30 +117,17 @@
       std::string(node_->get_fully_qualified_name()) + "/change_control_dimensions",
       std::bind(&ServoCalcs::changeControlDimensions, this, _1, _2));
 
+  // ROS Server to reset the status, e.g. so the arm can move again after a collision
+  reset_servo_status_ = node_->create_service<moveit_msgs::srv::Empty>(
+      std::string(node_->get_fully_qualified_name()) + "/reset_servo_status",
+      std::bind(&ServoCalcs::resetServoStatus, this, _1, _2));
+
   // Subscribe to the collision_check topic
   collision_velocity_scale_sub_ = node_->create_subscription<std_msgs::msg::Float64>(
       "collision_velocity_scale", ROS_QUEUE_SIZE, std::bind(&ServoCalcs::collisionVelocityScaleCB, this, _1));
 
   // Publish to collision_check for worst stop time
   worst_case_stop_time_pub_ = node_->create_publisher<std_msgs::msg::Float64>("worst_case_stop_time", ROS_QUEUE_SIZE);
-=======
-  drift_dimensions_server_ = nh_.advertiseService(ros::names::append(nh_.getNamespace(), "change_drift_dimensions"),
-                                                  &ServoCalcs::changeDriftDimensions, this);
-
-  // ROS Server for changing the control dimensions
-  control_dimensions_server_ = nh_.advertiseService(ros::names::append(nh_.getNamespace(), "change_control_dimensions"),
-                                                    &ServoCalcs::changeControlDimensions, this);
-
-  // ROS Server to reset the status, e.g. so the arm can move again after a collision
-  reset_servo_status_ = nh_.advertiseService(ros::names::append(nh_.getNamespace(), "reset_servo_status"),
-                                             &ServoCalcs::resetServoStatus, this);
-
-  // Publish and Subscribe to internal namespace topics
-  ros::NodeHandle internal_nh(nh_, "internal");
-  collision_velocity_scale_sub_ =
-      internal_nh.subscribe("collision_velocity_scale", ROS_QUEUE_SIZE, &ServoCalcs::collisionVelocityScaleCB, this);
-  worst_case_stop_time_pub_ = internal_nh.advertise<std_msgs::Float64>("worst_case_stop_time", ROS_QUEUE_SIZE);
->>>>>>> 382aa5a8
 
   // Publish freshly-calculated joints to the robot.
   // Put the outgoing msg in the right format (trajectory_msgs/JointTrajectory or std_msgs/Float64MultiArray).
@@ -190,7 +150,6 @@
   internal_joint_state_.position.resize(num_joints_);
   internal_joint_state_.velocity.resize(num_joints_);
 
-<<<<<<< HEAD
   for (std::size_t i = 0; i < num_joints_; ++i)
   {
     // A map for the indices of incoming joint commands
@@ -198,45 +157,6 @@
 
     // Low-pass filters for the joint positions
     position_filters_.emplace_back(parameters_->low_pass_filter_coeff);
-  }
-}
-
-bool ServoCalcs::start()
-{
-  // If the joint_state pointer is null, don't start ServoCalcs
-  if (!incoming_joint_state_)
-  {
-    rclcpp::Clock& clock = *node_->get_clock();
-    RCLCPP_WARN_STREAM_THROTTLE(
-        LOGGER, clock, ROS_LOG_THROTTLE_PERIOD,
-        "Trying to start ServoCalcs, but it is not initialized. Are you publishing joint_states?");
-    return false;
-  }
-
-  // Otherwise, we should always set up the "last published" command
-  updateJoints();
-
-  // Set up the "last" published message, in case we need to send it first
-  auto initial_joint_trajectory = std::make_unique<trajectory_msgs::msg::JointTrajectory>();
-  initial_joint_trajectory->header.frame_id = parameters_->planning_frame;
-  initial_joint_trajectory->header.stamp = node_->now();
-  initial_joint_trajectory->joint_names = internal_joint_state_.name;
-  trajectory_msgs::msg::JointTrajectoryPoint point;
-  point.time_from_start = rclcpp::Duration(parameters_->publish_period);
-  if (parameters_->publish_joint_positions)
-    point.positions = internal_joint_state_.position;
-  if (parameters_->publish_joint_velocities)
-=======
-  // A map for the indices of incoming joint commands
-  for (std::size_t i = 0; i < num_joints_; ++i)
-  {
-    joint_state_name_map_[internal_joint_state_.name[i]] = i;
-  }
-
-  // Low-pass filters for the joint positions
-  for (size_t i = 0; i < num_joints_; ++i)
-  {
-    position_filters_.emplace_back(parameters_.low_pass_filter_coeff);
   }
 
   // A matrix of all zeros is used to check whether matrices have been initialized
@@ -248,22 +168,17 @@
 
 void ServoCalcs::start()
 {
-  // We will update last_sent_command_ every time we start servo
-  auto initial_joint_trajectory = moveit::util::make_shared_from_pool<trajectory_msgs::JointTrajectory>();
-
-  // When a joint_trajectory_controller receives a new command, a stamp of 0 indicates "begin immediately"
-  // See http://wiki.ros.org/joint_trajectory_controller#Trajectory_replacement
-  initial_joint_trajectory->header.stamp = ros::Time(0);
-  initial_joint_trajectory->header.frame_id = parameters_.planning_frame;
+  // Set up the "last" published message, in case we need to send it first
+  auto initial_joint_trajectory = std::make_unique<trajectory_msgs::msg::JointTrajectory>();
+  initial_joint_trajectory->header.stamp = node_->now();
+  initial_joint_trajectory->header.frame_id = parameters_->planning_frame;
   initial_joint_trajectory->joint_names = internal_joint_state_.name;
-  trajectory_msgs::JointTrajectoryPoint point;
-  point.time_from_start = ros::Duration(parameters_.publish_period);
-
-  if (parameters_.publish_joint_positions)
+  trajectory_msgs::msg::JointTrajectoryPoint point;
+  point.time_from_start = rclcpp::Duration(parameters_->publish_period);
+  if (parameters_->publish_joint_positions)
     planning_scene_monitor_->getStateMonitor()->getCurrentState()->copyJointGroupPositions(joint_model_group_,
                                                                                            point.positions);
-  if (parameters_.publish_joint_velocities)
->>>>>>> 382aa5a8
+  if (parameters_->publish_joint_velocities)
   {
     std::vector<double> velocity(num_joints_);
     point.velocities = velocity;
@@ -277,30 +192,16 @@
     point.accelerations = acceleration;
   }
   initial_joint_trajectory->points.push_back(point);
-<<<<<<< HEAD
   last_sent_command_ = std::move(initial_joint_trajectory);
 
   // Set up timer for calculation callback
-  stop_requested_ = false;
   timer_ = node_->create_wall_timer(std::chrono::duration<double>(period_), std::bind(&ServoCalcs::run, this));
-  return true;
-}
-
-void ServoCalcs::stop()
-{
-  stop_requested_ = true;
-  timer_->cancel();
-=======
-  last_sent_command_ = initial_joint_trajectory;
-
-  timer_ = nh_.createTimer(period_, &ServoCalcs::run, this);
 
   current_state_ = planning_scene_monitor_->getStateMonitor()->getCurrentState();
   tf_moveit_to_ee_frame_ = current_state_->getGlobalLinkTransform(parameters_.planning_frame).inverse() *
                            current_state_->getGlobalLinkTransform(parameters_.ee_frame_name);
   tf_moveit_to_robot_cmd_frame_ = current_state_->getGlobalLinkTransform(parameters_.planning_frame).inverse() *
                                   current_state_->getGlobalLinkTransform(parameters_.robot_link_command_frame);
->>>>>>> 382aa5a8
 }
 
 bool ServoCalcs::waitForInitialized(std::chrono::duration<double> wait_for)
@@ -343,29 +244,16 @@
   // Always update the joints and end-effector transform for 2 reasons:
   // 1) in case the getCommandFrameTransform() method is being used
   // 2) so the low-pass filters are up to date and don't cause a jump
-<<<<<<< HEAD
-  while (!updateJoints() && rclcpp::ok())
-  {
-    if (stop_requested_)
-      return;
-    default_sleep_rate_.sleep();
-  }
-=======
   updateJoints();
->>>>>>> 382aa5a8
 
   // Calculate and publish worst stop time for collision checker
   if (parameters_->check_collisions && parameters_->collision_check_type == "stop_distance")
     calculateWorstCaseStopTime();
 
   // Update from latest state
-<<<<<<< HEAD
-=======
   current_state_ = planning_scene_monitor_->getStateMonitor()->getCurrentState();
->>>>>>> 382aa5a8
   {
     const std::lock_guard<std::mutex> lock(latest_state_mutex_);
-    kinematic_state_->setVariableValues(*incoming_joint_state_);
     if (latest_twist_stamped_)
       twist_stamped_cmd_ = *latest_twist_stamped_;
     if (latest_joint_cmd_)
@@ -385,18 +273,13 @@
   // Calculate this transform to ensure it is available via C++ API
   // We solve (planning_frame -> base -> robot_link_command_frame)
   // by computing (base->planning_frame)^-1 * (base->robot_link_command_frame)
-<<<<<<< HEAD
-  tf_moveit_to_robot_cmd_frame_ = kinematic_state_->getGlobalLinkTransform(parameters_->planning_frame).inverse() *
-                                  kinematic_state_->getGlobalLinkTransform(parameters_->robot_link_command_frame);
-=======
-  tf_moveit_to_robot_cmd_frame_ = current_state_->getGlobalLinkTransform(parameters_.planning_frame).inverse() *
-                                  current_state_->getGlobalLinkTransform(parameters_.robot_link_command_frame);
+  tf_moveit_to_robot_cmd_frame_ = current_state_->getGlobalLinkTransform(parameters_->planning_frame).inverse() *
+                                  current_state_->getGlobalLinkTransform(parameters_->robot_link_command_frame);
 
   // Calculate the transform from MoveIt planning frame to End Effector frame
   // Calculate this transform to ensure it is available via C++ API
-  tf_moveit_to_ee_frame_ = current_state_->getGlobalLinkTransform(parameters_.planning_frame).inverse() *
-                           current_state_->getGlobalLinkTransform(parameters_.ee_frame_name);
->>>>>>> 382aa5a8
+  tf_moveit_to_ee_frame_ = current_state_->getGlobalLinkTransform(parameters_->planning_frame).inverse() *
+                           current_state_->getGlobalLinkTransform(parameters_->ee_frame_name);
 
   have_nonzero_command_ = have_nonzero_twist_stamped_ || have_nonzero_joint_command_;
 
@@ -499,16 +382,11 @@
     // (trajectory_msgs/JointTrajectory or std_msgs/Float64MultiArray).
     if (parameters_->command_out_type == "trajectory_msgs/JointTrajectory")
     {
-<<<<<<< HEAD
-      joint_trajectory->header.stamp = node_->now();
+      // When a joint_trajectory_controller receives a new command, a stamp of 0 indicates "begin immediately"
+      // See http://wiki.ros.org/joint_trajectory_controller#Trajectory_replacement
+      joint_trajectory->header.stamp = rclcpp::Time(0);
       *last_sent_command_ = *joint_trajectory;
       trajectory_outgoing_cmd_pub_->publish(std::move(joint_trajectory));
-=======
-      // When a joint_trajectory_controller receives a new command, a stamp of 0 indicates "begin immediately"
-      // See http://wiki.ros.org/joint_trajectory_controller#Trajectory_replacement
-      joint_trajectory->header.stamp = ros::Time(0);
-      outgoing_cmd_pub_.publish(joint_trajectory);
->>>>>>> 382aa5a8
     }
     else if (parameters_->command_out_type == "std_msgs/Float64MultiArray")
     {
@@ -561,13 +439,8 @@
       // We solve (planning_frame -> base -> cmd.header.frame_id)
       // by computing (base->planning_frame)^-1 * (base->cmd.header.frame_id)
       const auto tf_moveit_to_incoming_cmd_frame =
-<<<<<<< HEAD
-          kinematic_state_->getGlobalLinkTransform(parameters_->planning_frame).inverse() *
-          kinematic_state_->getGlobalLinkTransform(cmd.header.frame_id);
-=======
-          current_state_->getGlobalLinkTransform(parameters_.planning_frame).inverse() *
+          current_state_->getGlobalLinkTransform(parameters_->planning_frame).inverse() *
           current_state_->getGlobalLinkTransform(cmd.header.frame_id);
->>>>>>> 382aa5a8
 
       translation_vector = tf_moveit_to_incoming_cmd_frame.linear() * translation_vector;
       angular_vector = tf_moveit_to_incoming_cmd_frame.linear() * angular_vector;
@@ -598,18 +471,7 @@
   delta_theta_ = pseudo_inverse * delta_x;
   delta_theta_ *= velocityScalingFactorForSingularity(delta_x, svd, pseudo_inverse);
 
-<<<<<<< HEAD
   return internalServoUpdate(delta_theta_, joint_trajectory);
-=======
-  enforceVelLimits(delta_theta_);
-
-  // If close to a collision or a singularity, decelerate
-  applyVelocityScaling(delta_theta_, velocityScalingFactorForSingularity(delta_x, svd, pseudo_inverse));
-
-  prev_joint_velocity_ = delta_theta_ / parameters_.publish_period;
-
-  return convertDeltasToOutgoingCmd(joint_trajectory);
->>>>>>> 382aa5a8
 }
 
 bool ServoCalcs::jointServoCalcs(const control_msgs::msg::JointJog& cmd,
@@ -622,19 +484,8 @@
   // Apply user-defined scaling
   delta_theta_ = scaleJointCommand(cmd);
 
-<<<<<<< HEAD
   // Perform interal servo with the command
   return internalServoUpdate(delta_theta_, joint_trajectory);
-=======
-  enforceVelLimits(delta_theta_);
-
-  // If close to a collision, decelerate
-  applyVelocityScaling(delta_theta_, 1.0 /* scaling for singularities -- ignore for joint motions */);
-
-  prev_joint_velocity_ = delta_theta_ / parameters_.publish_period;
-
-  return convertDeltasToOutgoingCmd(joint_trajectory);
->>>>>>> 382aa5a8
 }
 
 bool ServoCalcs::internalServoUpdate(Eigen::ArrayXd& delta_theta,
@@ -644,7 +495,7 @@
   internal_joint_state_ = original_joint_state_;
 
   // Enforce SRDF Velocity, Acceleration limits
-  enforceSRDFAccelVelLimits(delta_theta);
+  enforceVelLimits(delta_theta);
 
   // Apply collision scaling
   double collision_scale = collision_velocity_scale_;
@@ -672,12 +523,8 @@
   // compose outgoing message
   composeJointTrajMessage(internal_joint_state_, joint_trajectory);
 
-<<<<<<< HEAD
   // Enforce SRDF position limits, might halt if needed, set prev_vel to 0
-  if (!enforceSRDFPositionLimits())
-=======
   if (!enforcePositionLimits())
->>>>>>> 382aa5a8
   {
     suddenHalt(joint_trajectory);
     status_ = StatusCode::JOINT_BOUND;
@@ -755,15 +602,10 @@
 void ServoCalcs::composeJointTrajMessage(const sensor_msgs::msg::JointState& joint_state,
                                          trajectory_msgs::msg::JointTrajectory& joint_trajectory)
 {
-<<<<<<< HEAD
-  joint_trajectory.header.frame_id = parameters_->planning_frame;
-  joint_trajectory.header.stamp = node_->now();
-=======
   // When a joint_trajectory_controller receives a new command, a stamp of 0 indicates "begin immediately"
   // See http://wiki.ros.org/joint_trajectory_controller#Trajectory_replacement
-  joint_trajectory.header.stamp = ros::Time(0);
-  joint_trajectory.header.frame_id = parameters_.planning_frame;
->>>>>>> 382aa5a8
+  joint_trajectory.header.stamp = rclcpp::Time(0);
+  joint_trajectory.header.frame_id = parameters_->planning_frame;
   joint_trajectory.joint_names = joint_state.name;
 
   trajectory_msgs::msg::JointTrajectoryPoint point;
@@ -855,100 +697,46 @@
 
 void ServoCalcs::enforceVelLimits(Eigen::ArrayXd& delta_theta)
 {
-<<<<<<< HEAD
-  Eigen::ArrayXd velocity = delta_theta / parameters_->publish_period;
-  const Eigen::ArrayXd acceleration = (velocity - prev_joint_velocity_) / parameters_->publish_period;
-
-  std::size_t i = 0;
-=======
   Eigen::ArrayXd velocity = delta_theta / parameters_.publish_period;
 
   std::size_t joint_delta_index = 0;
   // Track the smallest velocity scaling factor required, across all joints
   double velocity_limit_scaling_factor = 1;
 
->>>>>>> 382aa5a8
   for (auto joint : joint_model_group_->getActiveJointModels())
   {
     // Some joints do not have bounds defined
     const auto bounds = joint->getVariableBounds(joint->getName());
-<<<<<<< HEAD
-    enforceSingleVelAccelLimit(bounds, velocity[i], prev_joint_velocity_[i], acceleration[i], delta_theta[i]);
-    ++i;
-  }
-}
-
-void ServoCalcs::enforceSingleVelAccelLimit(const moveit::core::VariableBounds& bound, double& vel,
-                                            const double& prev_vel, const double& accel, double& delta)
-{
-  if (bound.acceleration_bounded_)
-  {
-    bool clip_acceleration = false;
-    double acceleration_limit = 0.0;
-    if (accel < bound.min_acceleration_)
-    {
-      clip_acceleration = true;
-      acceleration_limit = bound.min_acceleration_;
-    }
-    else if (accel > bound.max_acceleration_)
-    {
-      clip_acceleration = true;
-      acceleration_limit = bound.max_acceleration_;
-    }
-=======
->>>>>>> 382aa5a8
-
-    // Apply acceleration bounds
-    if (clip_acceleration)
-    {
-      // accel = (vel - vel_prev) / delta_t = ((delta_theta / delta_t) - vel_prev) / delta_t
-      // --> delta_theta = (accel * delta_t _ + vel_prev) * delta_t
-      const double relative_change =
-          ((acceleration_limit * parameters_->publish_period + prev_vel) * parameters_->publish_period) / delta;
-      // Avoid nan
-      if (fabs(relative_change) < 1)
-        delta = relative_change * delta;
-    }
-  }
-
-  if (bound.velocity_bounded_)
-  {
-    vel = delta / parameters_->publish_period;
-
-    bool clip_velocity = false;
-    double velocity_limit = 0.0;
-    if (vel < bound.min_velocity_)
-    {
-      clip_velocity = true;
-      velocity_limit = bound.min_velocity_;
-    }
-    else if (vel > bound.max_velocity_)
-    {
-      clip_velocity = true;
-      velocity_limit = bound.max_velocity_;
-    }
-
-    // Apply velocity bounds
-    if (clip_velocity)
-    {
-      // delta_theta = joint_velocity * delta_t
-      const double relative_change = (velocity_limit * parameters_->publish_period) / delta;
-      // Avoid nan
-      if (fabs(relative_change) < 1)
+
+    if (bound.velocity_bounded_)
+    {
+      velocity(joint_delta_index) = delta_theta(joint_delta_index) / parameters_->publish_period;
+
+      bool clip_velocity = false;
+      double velocity_limit = 0.0;
+      if (velocity(joint_delta_index) < bound.min_velocity_)
       {
-<<<<<<< HEAD
-        delta = relative_change * delta;
-        vel = relative_change * vel;
-=======
+        clip_velocity = true;
+        velocity_limit = bound.min_velocity_;
+      }
+      else if (velocity(joint_delta_index) > bound.max_velocity_)
+      {
+        clip_velocity = true;
+        velocity_limit = bound.max_velocity_;
+      }
+
+      // Apply velocity bounds
+      if (clip_velocity)
+      {
         const double scaling_factor =
             fabs(velocity_limit * parameters_.publish_period) / fabs(delta_theta(joint_delta_index));
 
         // Store the scaling factor if it's the smallest yet
         if (scaling_factor < velocity_limit_scaling_factor)
           velocity_limit_scaling_factor = scaling_factor;
->>>>>>> 382aa5a8
       }
     }
+    ++joint_delta_index;
   }
 
   // Apply the velocity scaling to all joints
@@ -979,28 +767,17 @@
         break;
       }
     }
-<<<<<<< HEAD
-    if (!kinematic_state_->satisfiesPositionBounds(joint, -parameters_->joint_limit_margin))
-=======
-    if (!current_state_->satisfiesPositionBounds(joint, -parameters_.joint_limit_margin))
->>>>>>> 382aa5a8
+    if (!current_state_->satisfiesPositionBounds(joint, -parameters_->joint_limit_margin))
     {
       const std::vector<moveit_msgs::msg::JointLimits> limits = joint->getVariableBoundsMsg();
 
       // Joint limits are not defined for some joints. Skip them.
       if (!limits.empty())
       {
-<<<<<<< HEAD
-        if ((kinematic_state_->getJointVelocities(joint)[0] < 0 &&
+        if ((current_state_->getJointVelocities(joint)[0] < 0 &&
              (joint_angle < (limits[0].min_position + parameters_->joint_limit_margin))) ||
-            (kinematic_state_->getJointVelocities(joint)[0] > 0 &&
+            (current_state_->getJointVelocities(joint)[0] > 0 &&
              (joint_angle > (limits[0].max_position - parameters_->joint_limit_margin))))
-=======
-        if ((current_state_->getJointVelocities(joint)[0] < 0 &&
-             (joint_angle < (limits[0].min_position + parameters_.joint_limit_margin))) ||
-            (current_state_->getJointVelocities(joint)[0] > 0 &&
-             (joint_angle > (limits[0].max_position - parameters_.joint_limit_margin))))
->>>>>>> 382aa5a8
         {
           rclcpp::Clock& clock = *node_->get_clock();
           RCLCPP_WARN_STREAM_THROTTLE(LOGGER, clock, ROS_LOG_THROTTLE_PERIOD,
@@ -1018,18 +795,10 @@
 // Is handled differently for position vs. velocity control.
 void ServoCalcs::suddenHalt(trajectory_msgs::msg::JointTrajectory& joint_trajectory) const
 {
-<<<<<<< HEAD
-  if (joint_trajectory.points.empty())
-  {
-    joint_trajectory.points.push_back(trajectory_msgs::msg::JointTrajectoryPoint());
-    joint_trajectory.points[0].positions.resize(num_joints_);
-    joint_trajectory.points[0].velocities.resize(num_joints_);
-  }
-=======
   // Prepare the joint trajectory message to stop the robot
   joint_trajectory.points.clear();
   joint_trajectory.points.emplace_back();
-  trajectory_msgs::JointTrajectoryPoint& point = joint_trajectory.points.front();
+  trajectory_msgs::msg::JointTrajectoryPoint& point = joint_trajectory.points.front();
 
   // When sending out trajectory_msgs/JointTrajectory type messages, the "trajectory" is just a single point.
   // That point cannot have the same timestamp as the start of trajectory execution since that would mean the
@@ -1039,7 +808,6 @@
 
   point.positions.resize(num_joints_);
   point.velocities.resize(num_joints_);
->>>>>>> 382aa5a8
 
   // Assert the following loop is safe to execute
   assert(original_joint_state_.position.size() >= num_joints_);
@@ -1048,59 +816,22 @@
   for (std::size_t i = 0; i < num_joints_; ++i)
   {
     // For position-controlled robots, can reset the joints to a known, good state
-<<<<<<< HEAD
-    if (parameters_->publish_joint_positions)
-      joint_trajectory.points[0].positions[i] = original_joint_state_.position[i];
-
-    // For velocity-controlled robots, stop
-    if (parameters_->publish_joint_velocities)
-      joint_trajectory.points[0].velocities[i] = 0;
-=======
     if (parameters_.publish_joint_positions)
       point.positions[i] = original_joint_state_.position[i];
 
     // For velocity-controlled robots, stop
     if (parameters_.publish_joint_velocities)
       point.velocities[i] = 0;
->>>>>>> 382aa5a8
   }
 }
 
 // Parse the incoming joint msg for the joints of our MoveGroup
 void ServoCalcs::updateJoints()
 {
-<<<<<<< HEAD
-  // lock the latest state mutex for the joint states
-  const std::lock_guard<std::mutex> lock(latest_state_mutex_);
-
-  // Check that the msg contains enough joints
-  if (incoming_joint_state_->name.size() < num_joints_)
-    return false;
-
-  // Store joints in a member variable
-  for (std::size_t m = 0; m < incoming_joint_state_->name.size(); ++m)
-  {
-    std::size_t c;
-    try
-    {
-      c = joint_state_name_map_.at(incoming_joint_state_->name[m]);
-    }
-    catch (const std::out_of_range& e)
-    {
-      rclcpp::Clock& clock = *node_->get_clock();
-      RCLCPP_DEBUG_STREAM_THROTTLE(LOGGER, clock, ROS_LOG_THROTTLE_PERIOD,
-                                   "Ignoring joint " << incoming_joint_state_->name[m]);
-      continue;
-    }
-
-    internal_joint_state_.position[c] = incoming_joint_state_->position[m];
-  }
-=======
   // Get the latest joint group positions
   current_state_ = planning_scene_monitor_->getStateMonitor()->getCurrentState();
   current_state_->copyJointGroupPositions(joint_model_group_, internal_joint_state_.position);
   current_state_->copyJointGroupVelocities(joint_model_group_, internal_joint_state_.velocity);
->>>>>>> 382aa5a8
 
   // Cache the original joints in case they need to be reset
   original_joint_state_ = internal_joint_state_;
@@ -1116,15 +847,9 @@
   double accel_limit = 0;
   double joint_velocity = 0;
   double worst_case_stop_time = 0;
-<<<<<<< HEAD
-  for (size_t jt_state_idx = 0; jt_state_idx < incoming_joint_state_->velocity.size(); ++jt_state_idx)
-  {
-    joint_name = incoming_joint_state_->name[jt_state_idx];
-=======
   for (size_t jt_state_idx = 0; jt_state_idx < internal_joint_state_.velocity.size(); ++jt_state_idx)
   {
     joint_name = internal_joint_state_.name[jt_state_idx];
->>>>>>> 382aa5a8
 
     // Get acceleration limit for this joint
     for (auto joint_model : joint_model_group_->getActiveJointModels())
@@ -1156,11 +881,7 @@
     }
 
     // Get the current joint velocity
-<<<<<<< HEAD
-    joint_velocity = incoming_joint_state_->velocity[jt_state_idx];
-=======
     joint_velocity = internal_joint_state_.velocity[jt_state_idx];
->>>>>>> 382aa5a8
 
     // Calculate worst case stop time
     worst_case_stop_time = std::max(worst_case_stop_time, fabs(joint_velocity / accel_limit));
@@ -1265,13 +986,8 @@
     }
     catch (const std::out_of_range& e)
     {
-<<<<<<< HEAD
       rclcpp::Clock& clock = *node_->get_clock();
-      RCLCPP_WARN_STREAM_THROTTLE(LOGGER, clock, ROS_LOG_THROTTLE_PERIOD,
-                                  "Ignoring joint " << internal_joint_state_.name[m]);
-=======
-      ROS_WARN_STREAM_THROTTLE_NAMED(ROS_LOG_THROTTLE_PERIOD, LOGNAME, "Ignoring joint " << command.joint_names[m]);
->>>>>>> 382aa5a8
+      RCLCPP_WARN_STREAM_THROTTLE(LOGGER, clock, ROS_LOG_THROTTLE_PERIOD, "Ignoring joint " << command.joint_names[m]);
       continue;
     }
     // Apply user-defined scaling if inputs are unitless [-1:1]
@@ -1354,15 +1070,7 @@
   return !transform.matrix().isZero(0);
 }
 
-<<<<<<< HEAD
-sensor_msgs::msg::JointState::ConstSharedPtr ServoCalcs::getLatestJointState() const
-{
-  return incoming_joint_state_;
-}
-
-void ServoCalcs::twistStampedCB(const geometry_msgs::msg::TwistStamped::SharedPtr msg)
-=======
-bool ServoCalcs::getCommandFrameTransform(geometry_msgs::TransformStamped& transform)
+bool ServoCalcs::getCommandFrameTransform(geometry_msgs::msg::TransformStamped& transform)
 {
   const std::lock_guard<std::mutex> lock(latest_state_mutex_);
   // All zeros means the transform wasn't initialized, so return false
@@ -1371,8 +1079,8 @@
     return false;
   }
 
-  transform = convertIsometryToTransform(tf_moveit_to_robot_cmd_frame_, parameters_.planning_frame,
-                                         parameters_.robot_link_command_frame);
+  transform = convertIsometryToTransform(tf_moveit_to_robot_cmd_frame_, parameters_->planning_frame,
+                                         parameters_->robot_link_command_frame);
   return true;
 }
 
@@ -1385,7 +1093,7 @@
   return !transform.matrix().isZero(0);
 }
 
-bool ServoCalcs::getEEFrameTransform(geometry_msgs::TransformStamped& transform)
+bool ServoCalcs::getEEFrameTransform(geometry_msgs::msg::TransformStamped& transform)
 {
   const std::lock_guard<std::mutex> lock(latest_state_mutex_);
   // All zeros means the transform wasn't initialized, so return false
@@ -1394,12 +1102,12 @@
     return false;
   }
 
-  transform = convertIsometryToTransform(tf_moveit_to_ee_frame_, parameters_.planning_frame, parameters_.ee_frame_name);
+  transform =
+      convertIsometryToTransform(tf_moveit_to_ee_frame_, parameters_->planning_frame, parameters_->ee_frame_name);
   return true;
 }
 
-void ServoCalcs::twistStampedCB(const geometry_msgs::TwistStampedConstPtr& msg)
->>>>>>> 382aa5a8
+void ServoCalcs::twistStampedCB(const geometry_msgs::msg::TwistStamped::SharedPtr msg)
 {
   const std::lock_guard<std::mutex> lock(latest_state_mutex_);
   latest_twist_stamped_ = msg;
@@ -1450,7 +1158,8 @@
   res->success = true;
 }
 
-bool ServoCalcs::resetServoStatus(std_srvs::Empty::Request& /*req*/, std_srvs::Empty::Response& /*res*/)
+bool ServoCalcs::resetServoStatus(const std::shared_ptr < std_srvs::srv::Empty::Request /*req*/,
+                                  std::shared_ptr<std_srvs::Empty::Response> /*res*/)
 {
   status_ = StatusCode::NO_WARNING;
   return true;

/*********************************************************************
 * Software License Agreement (BSD License)
 *
 *  Copyright (c) 2011, Willow Garage, Inc.
 *  All rights reserved.
 *
 *  Redistribution and use in source and binary forms, with or without
 *  modification, are permitted provided that the following conditions
 *  are met:
 *
 *   * Redistributions of source code must retain the above copyright
 *     notice, this list of conditions and the following disclaimer.
 *   * Redistributions in binary form must reproduce the above
 *     copyright notice, this list of conditions and the following
 *     disclaimer in the documentation and/or other materials provided
 *     with the distribution.
 *   * Neither the name of Willow Garage nor the names of its
 *     contributors may be used to endorse or promote products derived
 *     from this software without specific prior written permission.
 *
 *  THIS SOFTWARE IS PROVIDED BY THE COPYRIGHT HOLDERS AND CONTRIBUTORS
 *  "AS IS" AND ANY EXPRESS OR IMPLIED WARRANTIES, INCLUDING, BUT NOT
 *  LIMITED TO, THE IMPLIED WARRANTIES OF MERCHANTABILITY AND FITNESS
 *  FOR A PARTICULAR PURPOSE ARE DISCLAIMED. IN NO EVENT SHALL THE
 *  COPYRIGHT OWNER OR CONTRIBUTORS BE LIABLE FOR ANY DIRECT, INDIRECT,
 *  INCIDENTAL, SPECIAL, EXEMPLARY, OR CONSEQUENTIAL DAMAGES (INCLUDING,
 *  BUT NOT LIMITED TO, PROCUREMENT OF SUBSTITUTE GOODS OR SERVICES;
 *  LOSS OF USE, DATA, OR PROFITS; OR BUSINESS INTERRUPTION) HOWEVER
 *  CAUSED AND ON ANY THEORY OF LIABILITY, WHETHER IN CONTRACT, STRICT
 *  LIABILITY, OR TORT (INCLUDING NEGLIGENCE OR OTHERWISE) ARISING IN
 *  ANY WAY OUT OF THE USE OF THIS SOFTWARE, EVEN IF ADVISED OF THE
 *  POSSIBILITY OF SUCH DAMAGE.
 *********************************************************************/

/* Author: Ioan Sucan */

#include <moveit/planning_scene_monitor/planning_scene_monitor.h>
#include <moveit/robot_model_loader/robot_model_loader.h>
#include <moveit/utils/message_checks.h>
#include <moveit/exceptions/exceptions.h>
#include <moveit_msgs/srv/get_planning_scene.hpp>

// TODO: Re-enable dynamic_reconfigure.
// #include <dynamic_reconfigure/server.h>
// #include <moveit_ros_planning/PlanningSceneMonitorDynamicReconfigureConfig.h>
#include <tf2/exceptions.h>
#include <tf2/LinearMath/Transform.h>
#include <tf2_eigen/tf2_eigen.h>
#include <tf2_geometry_msgs/tf2_geometry_msgs.h>
#include <moveit/profiler/profiler.h>

#include <boost/algorithm/string/join.hpp>
#include <memory>

#include <std_msgs/msg/string.hpp>

#include <chrono>
using namespace std::chrono_literals;

static const rclcpp::Logger LOGGER = rclcpp::get_logger("moveit_ros.planning_scene_monitor.planning_scene_monitor");

namespace planning_scene_monitor
{
// This namespace is used for the dynamic_reconfigure
// using namespace moveit_ros_planning;

class PlanningSceneMonitor::DynamicReconfigureImpl
{
public:
  DynamicReconfigureImpl(PlanningSceneMonitor* owner)
    : owner_(owner) /*, dynamic_reconfigure_server_(ros::NodeHandle(decideNamespace(owner->getName())))*/
  {
    // TODO (anasarrak): re-add when starting with the parameters for ros2
    // dynamic_reconfigure_server_.setCallback(
    //     boost::bind(&DynamicReconfigureImpl::dynamicReconfigureCallback, this, _1, _2));
  }

private:
  // make sure we do not advertise the same service multiple times, in case we use multiple PlanningSceneMonitor
  // instances in a process
  // TODO (anasarrak): Update advertise for ros2
  // static std::string decideNamespace(const std::string& name)
  // {
  //   std::string ns = "~/" + name;
  //   std::replace(ns.begin(), ns.end(), ' ', '_');
  //   std::transform(ns.begin(), ns.end(), ns.begin(), ::tolower);
  //   if (ros::service::exists(ns + "/set_parameters", false))
  //   {
  //     unsigned int c = 1;
  //     while (ros::service::exists(ns + boost::lexical_cast<std::string>(c) + "/set_parameters", false))
  //       c++;
  //     ns += boost::lexical_cast<std::string>(c);
  //   }
  //   return ns;
  // }
  // TODO(anasarrak): uncomment this once the config for ROS2 is generated
  // void dynamicReconfigureCallback(PlanningSceneMonitorDynamicReconfigureConfig& config, uint32_t level)
  // {
  //   PlanningSceneMonitor::SceneUpdateType event = PlanningSceneMonitor::UPDATE_NONE;
  //   if (config.publish_geometry_updates)
  //     event = (PlanningSceneMonitor::SceneUpdateType)((int)event | (int)PlanningSceneMonitor::UPDATE_GEOMETRY);
  //   if (config.publish_state_updates)
  //     event = (PlanningSceneMonitor::SceneUpdateType)((int)event | (int)PlanningSceneMonitor::UPDATE_STATE);
  //   if (config.publish_transforms_updates)
  //     event = (PlanningSceneMonitor::SceneUpdateType)((int)event | (int)PlanningSceneMonitor::UPDATE_TRANSFORMS);
  //   if (config.publish_planning_scene)
  //   {
  //     owner_->setPlanningScenePublishingFrequency(config.publish_planning_scene_hz);
  //     owner_->startPublishingPlanningScene(event);
  //   }
  //   else
  //     owner_->stopPublishingPlanningScene();
  // }

  PlanningSceneMonitor* owner_;
  // dynamic_reconfigure::Server<PlanningSceneMonitorDynamicReconfigureConfig> dynamic_reconfigure_server_;
};

const std::string PlanningSceneMonitor::DEFAULT_JOINT_STATES_TOPIC = "joint_states";
const std::string PlanningSceneMonitor::DEFAULT_ATTACHED_COLLISION_OBJECT_TOPIC = "attached_collision_object";
const std::string PlanningSceneMonitor::DEFAULT_COLLISION_OBJECT_TOPIC = "collision_object";
const std::string PlanningSceneMonitor::DEFAULT_PLANNING_SCENE_WORLD_TOPIC = "planning_scene_world";
const std::string PlanningSceneMonitor::DEFAULT_PLANNING_SCENE_TOPIC = "planning_scene";
const std::string PlanningSceneMonitor::DEFAULT_PLANNING_SCENE_SERVICE = "get_planning_scene";
const std::string PlanningSceneMonitor::MONITORED_PLANNING_SCENE_TOPIC = "monitored_planning_scene";

PlanningSceneMonitor::PlanningSceneMonitor(const rclcpp::Node::SharedPtr& node, const std::string& robot_description,
                                           const std::shared_ptr<tf2_ros::Buffer>& tf_buffer, const std::string& name)
  : PlanningSceneMonitor(node, planning_scene::PlanningScenePtr(), robot_description, tf_buffer, name)
{
}

PlanningSceneMonitor::PlanningSceneMonitor(const rclcpp::Node::SharedPtr& node,
                                           const planning_scene::PlanningScenePtr& scene,
                                           const std::string& robot_description,
                                           const std::shared_ptr<tf2_ros::Buffer>& tf_buffer, const std::string& name)
  : PlanningSceneMonitor(node, scene, std::make_shared<robot_model_loader::RobotModelLoader>(node, robot_description),
                         tf_buffer, name)
{
}

PlanningSceneMonitor::PlanningSceneMonitor(const rclcpp::Node::SharedPtr& node,
                                           const robot_model_loader::RobotModelLoaderPtr& rm_loader,
                                           const std::shared_ptr<tf2_ros::Buffer>& tf_buffer, const std::string& name)
  : PlanningSceneMonitor(node, planning_scene::PlanningScenePtr(), rm_loader, tf_buffer, name)
{
}

PlanningSceneMonitor::PlanningSceneMonitor(const rclcpp::Node::SharedPtr& node,
                                           const planning_scene::PlanningScenePtr& scene,
                                           const robot_model_loader::RobotModelLoaderPtr& rm_loader,
                                           const std::shared_ptr<tf2_ros::Buffer>& tf_buffer, const std::string& name)
  : monitor_name_(name)
  , node_(node)
  , tf_buffer_(tf_buffer)
  , dt_state_update_(0.0)
  , shape_transform_cache_lookup_wait_time_(0, 0)
  , rm_loader_(rm_loader)
{
  // use same callback queue as root_nh_
  // root_nh_.setCallbackQueue(&queue_);
  // nh_.setCallbackQueue(&queue_);
  // spinner_.reset(new ros::AsyncSpinner(1, &queue_));
  // spinner_->start();
  initialize(scene);
}

PlanningSceneMonitor::~PlanningSceneMonitor()
{
  if (scene_)
  {
    scene_->setCollisionObjectUpdateCallback(collision_detection::World::ObserverCallbackFn());
    scene_->setAttachedBodyUpdateCallback(moveit::core::AttachedBodyCallback());
  }
  stopPublishingPlanningScene();
  stopStateMonitor();
  stopWorldGeometryMonitor();
  stopSceneMonitor();

  spinner_.reset();
  delete reconfigure_impl_;
  current_state_monitor_.reset();
  scene_const_.reset();
  scene_.reset();
  parent_scene_.reset();
  robot_model_.reset();
  rm_loader_.reset();
}

void PlanningSceneMonitor::initialize(const planning_scene::PlanningScenePtr& scene)
{
  moveit::tools::Profiler::ScopedStart prof_start;
  moveit::tools::Profiler::ScopedBlock prof_block("PlanningSceneMonitor::initialize");
  if (monitor_name_.empty())
    monitor_name_ = "planning_scene_monitor";
  robot_description_ = rm_loader_->getRobotDescription();
  if (rm_loader_->getModel())
  {
    robot_model_ = rm_loader_->getModel();
    scene_ = scene;
    collision_loader_.setupScene(node_, scene_);
    scene_const_ = scene_;
    if (!scene_)
    {
      try
      {
        scene_.reset(new planning_scene::PlanningScene(rm_loader_->getModel()));
        collision_loader_.setupScene(node_, scene_);
        scene_const_ = scene_;
        configureCollisionMatrix(scene_);
        configureDefaultPadding();

        scene_->getCollisionEnvNonConst()->setPadding(default_robot_padd_);
        scene_->getCollisionEnvNonConst()->setScale(default_robot_scale_);
        for (const std::pair<const std::string, double>& it : default_robot_link_padd_)
        {
          scene_->getCollisionEnvNonConst()->setLinkPadding(it.first, it.second);
        }
        for (const std::pair<const std::string, double>& it : default_robot_link_scale_)
        {
          scene_->getCollisionEnvNonConst()->setLinkScale(it.first, it.second);
        }
        scene_->propogateRobotPadding();
      }
      catch (moveit::ConstructException& e)
      {
        RCLCPP_ERROR(LOGGER, "Configuration of planning scene failed");
        scene_.reset();
        scene_const_ = scene_;
      }
    }
    if (scene_)
    {
      scene_->setAttachedBodyUpdateCallback(
          boost::bind(&PlanningSceneMonitor::currentStateAttachedBodyUpdateCallback, this, _1, _2));
      scene_->setCollisionObjectUpdateCallback(
          boost::bind(&PlanningSceneMonitor::currentWorldObjectUpdateCallback, this, _1, _2));
    }
  }
  else
  {
    RCLCPP_ERROR(LOGGER, "Robot model not loaded");
  }

  publish_planning_scene_frequency_ = 2.0;
  new_scene_update_ = UPDATE_NONE;

  last_update_time_ = last_robot_motion_time_ = rclcpp::Clock().now();
  last_robot_state_update_wall_time_ = std::chrono::system_clock::now();
  dt_state_update_ = std::chrono::duration<double>(0.1);

  double temp_wait_time = 0.05;

  if (!robot_description_.empty())
    node_->get_parameter_or(robot_description_ + "_planning/shape_transform_cache_lookup_wait_time", temp_wait_time,
                            temp_wait_time);

  shape_transform_cache_lookup_wait_time_ = rclcpp::Duration((int64_t)temp_wait_time * 1.0e+9);

  state_update_pending_ = false;
  // Period for 0.1 sec
  using std::chrono::nanoseconds;
  state_update_timer_ =
      node_->create_wall_timer(dt_state_update_, std::bind(&PlanningSceneMonitor::stateUpdateTimerCallback, this));

  reconfigure_impl_ = new DynamicReconfigureImpl(this);
}

void PlanningSceneMonitor::monitorDiffs(bool flag)
{
  if (scene_)
  {
    if (flag)
    {
      boost::unique_lock<boost::shared_mutex> ulock(scene_update_mutex_);
      if (scene_)
      {
        scene_->setAttachedBodyUpdateCallback(moveit::core::AttachedBodyCallback());
        scene_->setCollisionObjectUpdateCallback(collision_detection::World::ObserverCallbackFn());
        scene_->decoupleParent();
        parent_scene_ = scene_;
        scene_ = parent_scene_->diff();
        scene_const_ = scene_;
        scene_->setAttachedBodyUpdateCallback(
            boost::bind(&PlanningSceneMonitor::currentStateAttachedBodyUpdateCallback, this, _1, _2));
        scene_->setCollisionObjectUpdateCallback(
            boost::bind(&PlanningSceneMonitor::currentWorldObjectUpdateCallback, this, _1, _2));
      }
    }
    else
    {
      if (publish_planning_scene_)
      {
        RCLCPP_WARN(LOGGER, "Diff monitoring was stopped while publishing planning scene diffs. "
                            "Stopping planning scene diff publisher");
        stopPublishingPlanningScene();
      }
      {
        boost::unique_lock<boost::shared_mutex> ulock(scene_update_mutex_);
        if (scene_)
        {
          scene_->decoupleParent();
          parent_scene_.reset();
          // remove the '+' added by .diff() at the end of the scene name
          if (!scene_->getName().empty())
          {
            if (scene_->getName()[scene_->getName().length() - 1] == '+')
              scene_->setName(scene_->getName().substr(0, scene_->getName().length() - 1));
          }
        }
      }
    }
  }
}

void PlanningSceneMonitor::stopPublishingPlanningScene()
{
  if (publish_planning_scene_)
  {
    std::unique_ptr<boost::thread> copy;
    copy.swap(publish_planning_scene_);
    new_scene_update_condition_.notify_all();
    copy->join();
    monitorDiffs(false);
    planning_scene_publisher_.reset();
    RCLCPP_INFO(LOGGER, "Stopped publishing maintained planning scene.");
  }
}

void PlanningSceneMonitor::startPublishingPlanningScene(SceneUpdateType update_type,
                                                        const std::string& planning_scene_topic)
{
  publish_update_types_ = update_type;
  if (!publish_planning_scene_ && scene_)
  {
    planning_scene_publisher_ = node_->create_publisher<moveit_msgs::msg::PlanningScene>(planning_scene_topic, 100);
    RCLCPP_INFO(LOGGER, "Publishing maintained planning scene on '%s'", planning_scene_topic.c_str());
    monitorDiffs(true);
    publish_planning_scene_.reset(new boost::thread(boost::bind(&PlanningSceneMonitor::scenePublishingThread, this)));
  }
}

void PlanningSceneMonitor::scenePublishingThread()
{
  RCLCPP_DEBUG(LOGGER, "Started scene publishing thread ...");

  // publish the full planning scene once
  {
    moveit_msgs::msg::PlanningScene msg;
    {
      occupancy_map_monitor::OccMapTree::ReadLock lock;
      if (octomap_monitor_)
        lock = octomap_monitor_->getOcTreePtr()->reading();
      scene_->getPlanningSceneMsg(msg);
    }
    planning_scene_publisher_->publish(msg);
    RCLCPP_DEBUG(LOGGER, "Published the full planning scene: '%s'", msg.name.c_str());
  }

  do
  {
    moveit_msgs::msg::PlanningScene msg;
    bool publish_msg = false;
    bool is_full = false;
    rclcpp::Rate rate(publish_planning_scene_frequency_);
    {
      boost::unique_lock<boost::shared_mutex> ulock(scene_update_mutex_);
      while (new_scene_update_ == UPDATE_NONE && publish_planning_scene_)
        new_scene_update_condition_.wait(ulock);
      if (new_scene_update_ != UPDATE_NONE)
      {
        if ((publish_update_types_ & new_scene_update_) || new_scene_update_ == UPDATE_SCENE)
        {
          if (new_scene_update_ == UPDATE_SCENE)
            is_full = true;
          else
          {
            occupancy_map_monitor::OccMapTree::ReadLock lock;
            if (octomap_monitor_)
              lock = octomap_monitor_->getOcTreePtr()->reading();
            scene_->getPlanningSceneDiffMsg(msg);
          }
          boost::recursive_mutex::scoped_lock prevent_shape_cache_updates(shape_handles_lock_);  // we don't want the
                                                                                                 // transform cache to
                                                                                                 // update while we are
                                                                                                 // potentially changing
                                                                                                 // attached bodies
          scene_->setAttachedBodyUpdateCallback(moveit::core::AttachedBodyCallback());
          scene_->setCollisionObjectUpdateCallback(collision_detection::World::ObserverCallbackFn());
          scene_->pushDiffs(parent_scene_);
          scene_->clearDiffs();
          scene_->setAttachedBodyUpdateCallback(
              boost::bind(&PlanningSceneMonitor::currentStateAttachedBodyUpdateCallback, this, _1, _2));
          scene_->setCollisionObjectUpdateCallback(
              boost::bind(&PlanningSceneMonitor::currentWorldObjectUpdateCallback, this, _1, _2));
          if (octomap_monitor_)
          {
            excludeAttachedBodiesFromOctree();  // in case updates have happened to the attached bodies, put them in
            excludeWorldObjectsFromOctree();    // in case updates have happened to the attached bodies, put them in
          }
          if (is_full)
          {
            occupancy_map_monitor::OccMapTree::ReadLock lock;
            if (octomap_monitor_)
              lock = octomap_monitor_->getOcTreePtr()->reading();
            scene_->getPlanningSceneMsg(msg);
          }
          // also publish timestamp of this robot_state
          msg.robot_state.joint_state.header.stamp = last_robot_motion_time_;
          publish_msg = true;
        }
        new_scene_update_ = UPDATE_NONE;
      }
    }
    if (publish_msg)
    {
      rate.reset();
      planning_scene_publisher_->publish(msg);
      if (is_full)
        RCLCPP_DEBUG(LOGGER, "Published full planning scene: '%s'", msg.name.c_str());
      rate.sleep();
    }
  } while (publish_planning_scene_);
}

void PlanningSceneMonitor::getMonitoredTopics(std::vector<std::string>& topics) const
{
  // TODO(anasarrak): Do we need this for ROS2?
  topics.clear();
  if (current_state_monitor_)
  {
    const std::string& t = current_state_monitor_->getMonitoredTopic();
    if (!t.empty())
      topics.push_back(t);
  }
  if (planning_scene_subscriber_)
    topics.push_back(planning_scene_subscriber_->get_topic_name());
  if (collision_object_subscriber_)
    // TODO (anasarrak) This has been changed to subscriber on Moveit, look at
    // https://github.com/ros-planning/moveit/pull/1406/files/cb9488312c00e9c8949d89b363766f092330954d#diff-fb6e26ecc9a73d59dbdae3f3e08145e6
    topics.push_back(collision_object_subscriber_->get_topic_name());
  if (planning_scene_world_subscriber_)
    topics.push_back(planning_scene_world_subscriber_->get_topic_name());
}

namespace
{
bool sceneIsParentOf(const planning_scene::PlanningSceneConstPtr& scene,
                     const planning_scene::PlanningScene* possible_parent)
{
  if (scene && scene.get() == possible_parent)
    return true;
  if (scene)
    return sceneIsParentOf(scene->getParent(), possible_parent);
  return false;
}
}  // namespace

bool PlanningSceneMonitor::updatesScene(const planning_scene::PlanningScenePtr& scene) const
{
  return sceneIsParentOf(scene_const_, scene.get());
}

bool PlanningSceneMonitor::updatesScene(const planning_scene::PlanningSceneConstPtr& scene) const
{
  return sceneIsParentOf(scene_const_, scene.get());
}

void PlanningSceneMonitor::triggerSceneUpdateEvent(SceneUpdateType update_type)
{
  // do not modify update functions while we are calling them
  boost::recursive_mutex::scoped_lock lock(update_lock_);

  for (boost::function<void(SceneUpdateType)>& update_callback : update_callbacks_)
    update_callback(update_type);
  new_scene_update_ = (SceneUpdateType)((int)new_scene_update_ | (int)update_type);
  new_scene_update_condition_.notify_all();
}

bool PlanningSceneMonitor::requestPlanningSceneState(const std::string& service_name)
{
  if (get_scene_service_.getService() == service_name)
  {
    ROS_FATAL_STREAM_NAMED(LOGNAME, "requestPlanningSceneState() to self-provided service '" << service_name << "'");
    throw std::runtime_error("requestPlanningSceneState() to self-provided service: " + service_name);
  }
  // use global namespace for service
  auto client = node_->create_client<moveit_msgs::srv::GetPlanningScene>(service_name);
  auto srv = std::make_shared<moveit_msgs::srv::GetPlanningScene::Request>();
  srv->components.components = srv->components.SCENE_SETTINGS | srv->components.ROBOT_STATE |
                               srv->components.ROBOT_STATE_ATTACHED_OBJECTS | srv->components.WORLD_OBJECT_NAMES |
                               srv->components.WORLD_OBJECT_GEOMETRY | srv->components.OCTOMAP |
                               srv->components.TRANSFORMS | srv->components.ALLOWED_COLLISION_MATRIX |
                               srv->components.LINK_PADDING_AND_SCALING | srv->components.OBJECT_COLORS;

  // Make sure client is connected to server
  RCLCPP_DEBUG(LOGGER, "Waiting for GetPlanningScene service `%s` to exist.", service_name.c_str());
  if (client->wait_for_service(std::chrono::seconds(5)))
  {
    RCLCPP_DEBUG(LOGGER, "Sending service request to `%s`.", service_name.c_str());
    auto service_result = client->async_send_request(srv);
    const auto service_result_status = service_result.wait_for(std::chrono::seconds(5));
    if (service_result_status == std::future_status::ready)  // Success
    {
      RCLCPP_DEBUG(LOGGER, "Service request succeeded, applying new planning scene");
      newPlanningSceneMessage(service_result.get()->scene);
      return true;
    }
    if (service_result_status == std::future_status::timeout)  // Timeout
    {
      RCLCPP_INFO(LOGGER, "GetPlanningScene service call to %s timed out. at %s:%d", service_name.c_str(), __FILE__,
                  __LINE__);
      return false;
    }
  }

<<<<<<< HEAD
  // If we are here, service is not available or call failed
  RCLCPP_INFO(LOGGER, "Failed to call service %s, have you launched move_group? at %s:%d", service_name.c_str(),
              __FILE__, __LINE__);

  return false;
}

void PlanningSceneMonitor::newPlanningSceneCallback(const moveit_msgs::msg::PlanningScene::ConstSharedPtr scene)
=======
  if (client.call(srv))
  {
    newPlanningSceneMessage(srv.response.scene);
  }
  else
  {
    ROS_INFO_NAMED(
        LOGNAME, "Failed to call service %s, have you launched move_group or called psm.providePlanningSceneService()?",
        service_name.c_str());
    return false;
  }
  return true;
}

void PlanningSceneMonitor::providePlanningSceneService(const std::string& service_name)
{
  // Load the service
  get_scene_service_ =
      root_nh_.advertiseService(service_name, &PlanningSceneMonitor::getPlanningSceneServiceCallback, this);
}

bool PlanningSceneMonitor::getPlanningSceneServiceCallback(moveit_msgs::GetPlanningScene::Request& req,
                                                           moveit_msgs::GetPlanningScene::Response& res)
{
  if (req.components.components & moveit_msgs::PlanningSceneComponents::TRANSFORMS)
    updateFrameTransforms();

  moveit_msgs::PlanningSceneComponents all_components;
  all_components.components = UINT_MAX;  // Return all scene components if nothing is specified.

  boost::unique_lock<boost::shared_mutex> ulock(scene_update_mutex_);
  scene_->getPlanningSceneMsg(res.scene, req.components.components ? req.components : all_components);

  return true;
}

void PlanningSceneMonitor::newPlanningSceneCallback(const moveit_msgs::PlanningSceneConstPtr& scene)
>>>>>>> a5864ccc
{
  newPlanningSceneMessage(*scene);
}

void PlanningSceneMonitor::clearOctomap()
{
  octomap_monitor_->getOcTreePtr()->lockWrite();
  octomap_monitor_->getOcTreePtr()->clear();
  octomap_monitor_->getOcTreePtr()->unlockWrite();
}

bool PlanningSceneMonitor::newPlanningSceneMessage(const moveit_msgs::msg::PlanningScene& scene)
{
  if (!scene_)
    return false;

  bool result;

  SceneUpdateType upd = UPDATE_SCENE;
  std::string old_scene_name;
  {
    boost::unique_lock<boost::shared_mutex> ulock(scene_update_mutex_);
    // we don't want the transform cache to update while we are potentially changing attached bodies
    boost::recursive_mutex::scoped_lock prevent_shape_cache_updates(shape_handles_lock_);

    last_update_time_ = rclcpp::Clock().now();
    last_robot_motion_time_ = scene.robot_state.joint_state.header.stamp;
    RCLCPP_DEBUG(LOGGER, "scene update %f robot stamp: %f", fmod(last_update_time_.seconds(), 10.),
                 fmod(last_robot_motion_time_.seconds(), 10.));
    old_scene_name = scene_->getName();
    result = scene_->usePlanningSceneMsg(scene);
    if (octomap_monitor_)
    {
      if (!scene.is_diff && scene.world.octomap.octomap.data.empty())
      {
        octomap_monitor_->getOcTreePtr()->lockWrite();
        octomap_monitor_->getOcTreePtr()->clear();
        octomap_monitor_->getOcTreePtr()->unlockWrite();
      }
    }
    robot_model_ = scene_->getRobotModel();

    // if we just reset the scene completely but we were maintaining diffs, we need to fix that
    if (!scene.is_diff && parent_scene_)
    {
      // the scene is now decoupled from the parent, since we just reset it
      scene_->setAttachedBodyUpdateCallback(moveit::core::AttachedBodyCallback());
      scene_->setCollisionObjectUpdateCallback(collision_detection::World::ObserverCallbackFn());
      parent_scene_ = scene_;
      scene_ = parent_scene_->diff();
      scene_const_ = scene_;
      scene_->setAttachedBodyUpdateCallback(
          boost::bind(&PlanningSceneMonitor::currentStateAttachedBodyUpdateCallback, this, _1, _2));
      scene_->setCollisionObjectUpdateCallback(
          boost::bind(&PlanningSceneMonitor::currentWorldObjectUpdateCallback, this, _1, _2));
    }
    if (octomap_monitor_)
    {
      excludeAttachedBodiesFromOctree();  // in case updates have happened to the attached bodies, put them in
      excludeWorldObjectsFromOctree();    // in case updates have happened to the attached bodies, put them in
    }
  }

  // if we have a diff, try to more accuratelly determine the update type
  if (scene.is_diff)
  {
    bool no_other_scene_upd = (scene.name.empty() || scene.name == old_scene_name) &&
                              scene.allowed_collision_matrix.entry_names.empty() && scene.link_padding.empty() &&
                              scene.link_scale.empty();
    if (no_other_scene_upd)
    {
      upd = UPDATE_NONE;
      if (!moveit::core::isEmpty(scene.world))
        upd = (SceneUpdateType)((int)upd | (int)UPDATE_GEOMETRY);

      if (!scene.fixed_frame_transforms.empty())
        upd = (SceneUpdateType)((int)upd | (int)UPDATE_TRANSFORMS);

      if (!moveit::core::isEmpty(scene.robot_state))
      {
        upd = (SceneUpdateType)((int)upd | (int)UPDATE_STATE);
        if (!scene.robot_state.attached_collision_objects.empty() || !scene.robot_state.is_diff)
          upd = (SceneUpdateType)((int)upd | (int)UPDATE_GEOMETRY);
      }
    }
  }
  triggerSceneUpdateEvent(upd);
  return result;
}

void PlanningSceneMonitor::newPlanningSceneWorldCallback(
    const moveit_msgs::msg::PlanningSceneWorld::ConstSharedPtr world)
{
  if (scene_)
  {
    updateFrameTransforms();
    {
      boost::unique_lock<boost::shared_mutex> ulock(scene_update_mutex_);
      last_update_time_ = rclcpp::Clock().now();
      scene_->getWorldNonConst()->clearObjects();
      scene_->processPlanningSceneWorldMsg(*world);
      if (octomap_monitor_)
      {
        if (world->octomap.octomap.data.empty())
        {
          octomap_monitor_->getOcTreePtr()->lockWrite();
          octomap_monitor_->getOcTreePtr()->clear();
          octomap_monitor_->getOcTreePtr()->unlockWrite();
        }
      }
    }
    triggerSceneUpdateEvent(UPDATE_SCENE);
  }
}

void PlanningSceneMonitor::collisionObjectCallback(const moveit_msgs::msg::CollisionObject::ConstSharedPtr obj)
{
  if (!scene_)
    return;

  updateFrameTransforms();
  {
    boost::unique_lock<boost::shared_mutex> ulock(scene_update_mutex_);
    last_update_time_ = rclcpp::Clock().now();
    if (!scene_->processCollisionObjectMsg(*obj))
      return;
  }
  triggerSceneUpdateEvent(UPDATE_GEOMETRY);
}

void PlanningSceneMonitor::attachObjectCallback(const moveit_msgs::msg::AttachedCollisionObject::ConstSharedPtr obj)
{
  if (scene_)
  {
    updateFrameTransforms();
    {
      boost::unique_lock<boost::shared_mutex> ulock(scene_update_mutex_);
      last_update_time_ = rclcpp::Clock().now();
      scene_->processAttachedCollisionObjectMsg(*obj);
    }
    triggerSceneUpdateEvent(UPDATE_GEOMETRY);
  }
}

void PlanningSceneMonitor::excludeRobotLinksFromOctree()
{
  if (!octomap_monitor_)
    return;

  boost::recursive_mutex::scoped_lock _(shape_handles_lock_);

  includeRobotLinksInOctree();
<<<<<<< HEAD
  const std::vector<const robot_model::LinkModel*>& links = getRobotModel()->getLinkModelsWithCollisionGeometry();
  auto start = std::chrono::system_clock::now();
=======
  const std::vector<const moveit::core::LinkModel*>& links = getRobotModel()->getLinkModelsWithCollisionGeometry();
  ros::WallTime start = ros::WallTime::now();
>>>>>>> a5864ccc
  bool warned = false;
  for (const moveit::core::LinkModel* link : links)
  {
    std::vector<shapes::ShapeConstPtr> shapes = link->getShapes();  // copy shared ptrs on purpuse
    for (std::size_t j = 0; j < shapes.size(); ++j)
    {
      // merge mesh vertices up to 0.1 mm apart
      if (shapes[j]->type == shapes::MESH)
      {
        shapes::Mesh* m = static_cast<shapes::Mesh*>(shapes[j]->clone());
        m->mergeVertices(1e-4);
        shapes[j].reset(m);
      }

      occupancy_map_monitor::ShapeHandle h = octomap_monitor_->excludeShape(shapes[j]);
      if (h)
        link_shape_handles_[link].push_back(std::make_pair(h, j));
    }

    if (!warned && ((std::chrono::system_clock::now() - start) > std::chrono::seconds(30)))
    {
      RCLCPP_WARN(LOGGER, "It is likely there are too many vertices in collision geometry");
      warned = true;
    }
  }
}

void PlanningSceneMonitor::includeRobotLinksInOctree()
{
  if (!octomap_monitor_)
    return;

  boost::recursive_mutex::scoped_lock _(shape_handles_lock_);

  for (std::pair<const moveit::core::LinkModel* const,
                 std::vector<std::pair<occupancy_map_monitor::ShapeHandle, std::size_t>>>& link_shape_handle :
       link_shape_handles_)
    for (std::pair<occupancy_map_monitor::ShapeHandle, std::size_t>& it : link_shape_handle.second)
      octomap_monitor_->forgetShape(it.first);
  link_shape_handles_.clear();
}

void PlanningSceneMonitor::includeAttachedBodiesInOctree()
{
  if (!octomap_monitor_)
    return;

  boost::recursive_mutex::scoped_lock _(shape_handles_lock_);

  // clear information about any attached body, without refering to the AttachedBody* ptr (could be invalid)
  for (std::pair<const moveit::core::AttachedBody* const,
                 std::vector<std::pair<occupancy_map_monitor::ShapeHandle, std::size_t>>>& attached_body_shape_handle :
       attached_body_shape_handles_)
    for (std::pair<occupancy_map_monitor::ShapeHandle, std::size_t>& it : attached_body_shape_handle.second)
      octomap_monitor_->forgetShape(it.first);
  attached_body_shape_handles_.clear();
}

void PlanningSceneMonitor::excludeAttachedBodiesFromOctree()
{
  boost::recursive_mutex::scoped_lock _(shape_handles_lock_);

  includeAttachedBodiesInOctree();
  // add attached objects again
  std::vector<const moveit::core::AttachedBody*> ab;
  scene_->getCurrentState().getAttachedBodies(ab);
  for (const moveit::core::AttachedBody* body : ab)
    excludeAttachedBodyFromOctree(body);
}

void PlanningSceneMonitor::includeWorldObjectsInOctree()
{
  if (!octomap_monitor_)
    return;

  boost::recursive_mutex::scoped_lock _(shape_handles_lock_);

  // clear information about any attached object
  for (std::pair<const std::string,
                 std::vector<std::pair<occupancy_map_monitor::ShapeHandle, const Eigen::Isometry3d*>>>&
           collision_body_shape_handle : collision_body_shape_handles_)
    for (std::pair<occupancy_map_monitor::ShapeHandle, const Eigen::Isometry3d*>& it :
         collision_body_shape_handle.second)
      octomap_monitor_->forgetShape(it.first);
  collision_body_shape_handles_.clear();
}

void PlanningSceneMonitor::excludeWorldObjectsFromOctree()
{
  boost::recursive_mutex::scoped_lock _(shape_handles_lock_);

  includeWorldObjectsInOctree();
  for (const std::pair<const std::string, collision_detection::World::ObjectPtr>& it : *scene_->getWorld())
    excludeWorldObjectFromOctree(it.second);
}

void PlanningSceneMonitor::excludeAttachedBodyFromOctree(const moveit::core::AttachedBody* attached_body)
{
  if (!octomap_monitor_)
    return;

  boost::recursive_mutex::scoped_lock _(shape_handles_lock_);
  bool found = false;
  for (std::size_t i = 0; i < attached_body->getShapes().size(); ++i)
  {
    if (attached_body->getShapes()[i]->type == shapes::PLANE || attached_body->getShapes()[i]->type == shapes::OCTREE)
      continue;
    occupancy_map_monitor::ShapeHandle h = octomap_monitor_->excludeShape(attached_body->getShapes()[i]);
    if (h)
    {
      found = true;
      attached_body_shape_handles_[attached_body].push_back(std::make_pair(h, i));
    }
  }
  if (found)
    RCLCPP_DEBUG(LOGGER, "Excluding attached body '%s' from monitored octomap", attached_body->getName().c_str());
}

void PlanningSceneMonitor::includeAttachedBodyInOctree(const moveit::core::AttachedBody* attached_body)
{
  if (!octomap_monitor_)
    return;

  boost::recursive_mutex::scoped_lock _(shape_handles_lock_);

  AttachedBodyShapeHandles::iterator it = attached_body_shape_handles_.find(attached_body);
  if (it != attached_body_shape_handles_.end())
  {
    for (std::pair<occupancy_map_monitor::ShapeHandle, std::size_t>& shape_handle : it->second)
      octomap_monitor_->forgetShape(shape_handle.first);
    RCLCPP_DEBUG(LOGGER, "Including attached body '%s' in monitored octomap", attached_body->getName().c_str());
    attached_body_shape_handles_.erase(it);
  }
}

void PlanningSceneMonitor::excludeWorldObjectFromOctree(const collision_detection::World::ObjectConstPtr& obj)
{
  if (!octomap_monitor_)
    return;

  boost::recursive_mutex::scoped_lock _(shape_handles_lock_);

  bool found = false;
  for (std::size_t i = 0; i < obj->shapes_.size(); ++i)
  {
    if (obj->shapes_[i]->type == shapes::PLANE || obj->shapes_[i]->type == shapes::OCTREE)
      continue;
    occupancy_map_monitor::ShapeHandle h = octomap_monitor_->excludeShape(obj->shapes_[i]);
    if (h)
    {
      collision_body_shape_handles_[obj->id_].push_back(std::make_pair(h, &obj->shape_poses_[i]));
      found = true;
    }
  }
  if (found)
    RCLCPP_DEBUG(LOGGER, "Excluding collision object '%s' from monitored octomap", obj->id_.c_str());
}

void PlanningSceneMonitor::includeWorldObjectInOctree(const collision_detection::World::ObjectConstPtr& obj)
{
  if (!octomap_monitor_)
    return;

  boost::recursive_mutex::scoped_lock _(shape_handles_lock_);

  CollisionBodyShapeHandles::iterator it = collision_body_shape_handles_.find(obj->id_);
  if (it != collision_body_shape_handles_.end())
  {
    for (std::pair<occupancy_map_monitor::ShapeHandle, const Eigen::Isometry3d*>& shape_handle : it->second)
      octomap_monitor_->forgetShape(shape_handle.first);
    RCLCPP_DEBUG(LOGGER, "Including collision object '%s' in monitored octomap", obj->id_.c_str());
    collision_body_shape_handles_.erase(it);
  }
}

void PlanningSceneMonitor::currentStateAttachedBodyUpdateCallback(moveit::core::AttachedBody* attached_body,
                                                                  bool just_attached)
{
  if (!octomap_monitor_)
    return;

  if (just_attached)
    excludeAttachedBodyFromOctree(attached_body);
  else
    includeAttachedBodyInOctree(attached_body);
}

void PlanningSceneMonitor::currentWorldObjectUpdateCallback(const collision_detection::World::ObjectConstPtr& obj,
                                                            collision_detection::World::Action action)
{
  if (!octomap_monitor_)
    return;
  if (obj->id_ == planning_scene::PlanningScene::OCTOMAP_NS)
    return;

  if (action & collision_detection::World::CREATE)
    excludeWorldObjectFromOctree(obj);
  else if (action & collision_detection::World::DESTROY)
    includeWorldObjectInOctree(obj);
  else
  {
    excludeWorldObjectFromOctree(obj);
    includeWorldObjectInOctree(obj);
  }
}

bool PlanningSceneMonitor::waitForCurrentRobotState(const rclcpp::Time& t, double wait_time)
{
  if (t.nanoseconds() == 0)
    return false;
  auto start = std::chrono::system_clock::now();
  auto timeout = std::chrono::duration<double, std::nano>(wait_time * 1e09);
  RCLCPP_DEBUG(LOGGER, "sync robot state to: %.3fs", fmod(t.seconds(), 10.));

  if (current_state_monitor_)
  {
    // Wait for next robot update in state monitor.
    bool success = current_state_monitor_->waitForCurrentState(t, wait_time);

    /* As robot updates are passed to the planning scene only in throttled fashion, there might
       be still an update pending. If so, explicitly update the planning scene here.
       If waitForCurrentState failed, we didn't get any new state updates within wait_time. */
    if (success)
    {
      std::unique_lock<std::mutex> lock(state_pending_mutex_);
      if (state_update_pending_)  // enforce state update
      {
        state_update_pending_ = false;
        last_robot_state_update_wall_time_ = std::chrono::system_clock::now();
        lock.unlock();
        updateSceneWithCurrentState();
      }
      return true;
    }

    RCLCPP_WARN(LOGGER, "Failed to fetch current robot state.");
    return false;
  }

  // Sometimes there is no state monitor. In this case state updates are received as part of scene updates only.
  // However, scene updates are only published if the robot actually moves. Hence we need a timeout!
  // As publishing planning scene updates is throttled (2Hz by default), a 1s timeout is a suitable default.
  boost::shared_lock<boost::shared_mutex> lock(scene_update_mutex_);
  rclcpp::Time prev_robot_motion_time = last_robot_motion_time_;
  while (last_robot_motion_time_ < t &&  // Wait until the state update actually reaches the scene.
         timeout > std::chrono::seconds())
  {
    RCLCPP_DEBUG(LOGGER, "last robot motion: %i ago", (t - last_robot_motion_time_).seconds());
    new_scene_update_condition_.wait_for(lock, boost::chrono::nanoseconds((int)timeout.count()));
    timeout -= std::chrono::system_clock::now() - start;  // compute remaining wait_time
  }
  bool success = last_robot_motion_time_ >= t;
  // suppress warning if we received an update at all
  if (!success && prev_robot_motion_time != last_robot_motion_time_)
    RCLCPP_WARN(LOGGER, "Maybe failed to update robot state, time diff: %.3fs",
                (t - last_robot_motion_time_).seconds());

  RCLCPP_DEBUG(LOGGER, "sync done: robot motion: %i scene update: %i", (t - last_robot_motion_time_).seconds(),
               (t - last_update_time_).seconds());
  return success;
}

void PlanningSceneMonitor::lockSceneRead()
{
  scene_update_mutex_.lock_shared();
  if (octomap_monitor_)
    octomap_monitor_->getOcTreePtr()->lockRead();
}

void PlanningSceneMonitor::unlockSceneRead()
{
  if (octomap_monitor_)
    octomap_monitor_->getOcTreePtr()->unlockRead();
  scene_update_mutex_.unlock_shared();
}

void PlanningSceneMonitor::lockSceneWrite()
{
  scene_update_mutex_.lock();
  if (octomap_monitor_)
    octomap_monitor_->getOcTreePtr()->lockWrite();
}

void PlanningSceneMonitor::unlockSceneWrite()
{
  if (octomap_monitor_)
    octomap_monitor_->getOcTreePtr()->unlockWrite();
  scene_update_mutex_.unlock();
}

void PlanningSceneMonitor::startSceneMonitor(const std::string& scene_topic)
{
  stopSceneMonitor();

  RCLCPP_INFO(LOGGER, "Starting planning scene monitor");
  // listen for planning scene updates; these messages include transforms, so no need for filters
  if (!scene_topic.empty())
  {
    planning_scene_subscriber_ = node_->create_subscription<moveit_msgs::msg::PlanningScene>(
        scene_topic, 100, std::bind(&PlanningSceneMonitor::newPlanningSceneCallback, this, std::placeholders::_1));
    RCLCPP_INFO(LOGGER, "Listening to '%s'", planning_scene_subscriber_->get_topic_name());
  }
}

void PlanningSceneMonitor::stopSceneMonitor()
{
  if (planning_scene_subscriber_)
  {
    RCLCPP_INFO(LOGGER, "Stopping planning scene monitor");
    planning_scene_subscriber_.reset();
  }
}

bool PlanningSceneMonitor::getShapeTransformCache(const std::string& target_frame, const rclcpp::Time& target_time,
                                                  occupancy_map_monitor::ShapeTransformCache& cache) const
{
  if (!tf_buffer_)
    return false;
  try
  {
    boost::recursive_mutex::scoped_lock _(shape_handles_lock_);

    for (const std::pair<const moveit::core::LinkModel* const,
                         std::vector<std::pair<occupancy_map_monitor::ShapeHandle, std::size_t>>>& link_shape_handle :
         link_shape_handles_)
    {
      tf_buffer_->canTransform(target_frame, link_shape_handle.first->getName(), target_time,
                               shape_transform_cache_lookup_wait_time_);
      Eigen::Isometry3d ttr = tf2::transformToEigen(
          tf_buffer_->lookupTransform(target_frame, link_shape_handle.first->getName(), target_time));
      for (std::size_t j = 0; j < link_shape_handle.second.size(); ++j)
        cache[link_shape_handle.second[j].first] =
            ttr * link_shape_handle.first->getCollisionOriginTransforms()[link_shape_handle.second[j].second];
    }
    for (const std::pair<const moveit::core::AttachedBody* const,
                         std::vector<std::pair<occupancy_map_monitor::ShapeHandle, std::size_t>>>&
             attached_body_shape_handle : attached_body_shape_handles_)
    {
      tf_buffer_->canTransform(target_frame, attached_body_shape_handle.first->getAttachedLinkName(), target_time,
                               shape_transform_cache_lookup_wait_time_);
      Eigen::Isometry3d transform = tf2::transformToEigen(tf_buffer_->lookupTransform(
          target_frame, attached_body_shape_handle.first->getAttachedLinkName(), target_time));
      for (std::size_t k = 0; k < attached_body_shape_handle.second.size(); ++k)
        cache[attached_body_shape_handle.second[k].first] =
            transform *
            attached_body_shape_handle.first->getFixedTransforms()[attached_body_shape_handle.second[k].second];
    }
    {
      tf_buffer_->canTransform(target_frame, scene_->getPlanningFrame(), target_time,
                               shape_transform_cache_lookup_wait_time_);
      Eigen::Isometry3d transform =
          tf2::transformToEigen(tf_buffer_->lookupTransform(target_frame, scene_->getPlanningFrame(), target_time));
      for (const std::pair<const std::string,
                           std::vector<std::pair<occupancy_map_monitor::ShapeHandle, const Eigen::Isometry3d*>>>&
               collision_body_shape_handle : collision_body_shape_handles_)
        for (const std::pair<occupancy_map_monitor::ShapeHandle, const Eigen::Isometry3d*>& it :
             collision_body_shape_handle.second)
          cache[it.first] = transform * (*it.second);
    }
  }
  catch (tf2::TransformException& ex)
  {
    rclcpp::Clock steady_clock = rclcpp::Clock();
    RCLCPP_ERROR_THROTTLE(LOGGER, steady_clock, 1000, "Transform error: %s", ex.what());
    return false;
  }
  return true;
}

void PlanningSceneMonitor::startWorldGeometryMonitor(const std::string& collision_objects_topic,
                                                     const std::string& planning_scene_world_topic,
                                                     const bool load_octomap_monitor)
{
  stopWorldGeometryMonitor();
  RCLCPP_INFO(LOGGER, "Starting world geometry update monitor for collision objects, attached objects, octomap "
                      "updates.");

  // Listen to the /collision_objects topic to detect requests to add/remove/update collision objects to/from the world
  if (!collision_objects_topic.empty())
  {
    collision_object_subscriber_ = node_->create_subscription<moveit_msgs::msg::CollisionObject>(
        collision_objects_topic, 1024,
        std::bind(&PlanningSceneMonitor::collisionObjectCallback, this, std::placeholders::_1));
    RCLCPP_INFO(LOGGER, "Listening to '%s'", collision_objects_topic.c_str());
  }

  if (!planning_scene_world_topic.empty())
  {
    planning_scene_world_subscriber_ = node_->create_subscription<moveit_msgs::msg::PlanningSceneWorld>(
        planning_scene_world_topic, 1,
        std::bind(&PlanningSceneMonitor::newPlanningSceneWorldCallback, this, std::placeholders::_1));
    RCLCPP_INFO(LOGGER, "Listening to '%s' for planning scene world geometry", planning_scene_world_topic.c_str());
  }

  // Ocotomap monitor is optional
  if (load_octomap_monitor)
  {
    if (!octomap_monitor_)
    {
      octomap_monitor_.reset(
          new occupancy_map_monitor::OccupancyMapMonitor(node_, tf_buffer_, scene_->getPlanningFrame()));
      excludeRobotLinksFromOctree();
      excludeAttachedBodiesFromOctree();
      excludeWorldObjectsFromOctree();

      octomap_monitor_->setTransformCacheCallback(
          boost::bind(&PlanningSceneMonitor::getShapeTransformCache, this, _1, _2, _3));
      octomap_monitor_->setUpdateCallback(boost::bind(&PlanningSceneMonitor::octomapUpdateCallback, this));
    }
    octomap_monitor_->startMonitor();
  }
}

void PlanningSceneMonitor::stopWorldGeometryMonitor()
{
  if (collision_object_subscriber_)
  {
    RCLCPP_INFO(LOGGER, "Stopping world geometry monitor");
    collision_object_subscriber_.reset();
  }
  else if (planning_scene_world_subscriber_)
  {
    RCLCPP_INFO(LOGGER, "Stopping world geometry monitor");
    planning_scene_world_subscriber_.reset();
  }
  if (octomap_monitor_)
    octomap_monitor_->stopMonitor();
}

void PlanningSceneMonitor::startStateMonitor(const std::string& joint_states_topic,
                                             const std::string& attached_objects_topic)
{
  stopStateMonitor();
  if (scene_)
  {
    if (!current_state_monitor_)
      current_state_monitor_.reset(new CurrentStateMonitor(node_, getRobotModel(), tf_buffer_));
    current_state_monitor_->addUpdateCallback(boost::bind(&PlanningSceneMonitor::onStateUpdate, this, _1));
    current_state_monitor_->startStateMonitor(joint_states_topic);

    {
      std::unique_lock<std::mutex> lock(state_pending_mutex_);
      if (dt_state_update_.count() > 0)
        // ROS original: state_update_timer_.start();
        // TODO: re-enable WallTimer start()
        state_update_timer_ = node_->create_wall_timer(
            dt_state_update_, std::bind(&PlanningSceneMonitor::stateUpdateTimerCallback, this));
    }

    if (!attached_objects_topic.empty())
    {
      // using regular message filter as there's no header
      attached_collision_object_subscriber_ = node_->create_subscription<moveit_msgs::msg::AttachedCollisionObject>(
          attached_objects_topic, 1024,
          std::bind(&PlanningSceneMonitor::attachObjectCallback, this, std::placeholders::_1));
      RCLCPP_INFO(LOGGER, "Listening to '%s' for attached collision objects",
                  attached_collision_object_subscriber_->get_topic_name());
    }
  }
  else
    RCLCPP_ERROR(LOGGER, "Cannot monitor robot state because planning scene is not configured");
}

void PlanningSceneMonitor::stopStateMonitor()
{
  if (current_state_monitor_)
    current_state_monitor_->stopStateMonitor();
  if (attached_collision_object_subscriber_)
    attached_collision_object_subscriber_.reset();

  // stop must be called with state_pending_mutex_ unlocked to avoid deadlock
  state_update_timer_.reset();
  {
    std::unique_lock<std::mutex> lock(state_pending_mutex_);
    state_update_pending_ = false;
  }
}

void PlanningSceneMonitor::onStateUpdate(const sensor_msgs::msg::JointState::ConstSharedPtr& /*joint_state */)
{
  const std::chrono::system_clock::time_point& n = std::chrono::system_clock::now();
  std::chrono::duration<double> dt = n - last_robot_state_update_wall_time_;

  bool update = false;
  {
    std::unique_lock<std::mutex> lock(state_pending_mutex_);

    if (dt.count() < dt_state_update_.count())
    {
      state_update_pending_ = true;
    }
    else
    {
      state_update_pending_ = false;
      last_robot_state_update_wall_time_ = n;
      update = true;
    }
  }
  // run the state update with state_pending_mutex_ unlocked
  if (update)
    updateSceneWithCurrentState();
}

void PlanningSceneMonitor::stateUpdateTimerCallback()
{
  if (state_update_pending_)
  {
    bool update = false;

    std::chrono::system_clock::time_point n = std::chrono::system_clock::now();
    std::chrono::duration<double> dt = n - last_robot_state_update_wall_time_;

    {
      // lock for access to dt_state_update_ and state_update_pending_
      std::unique_lock<std::mutex> lock(state_pending_mutex_);
      if (state_update_pending_ && dt.count() >= dt_state_update_.count())
      {
        state_update_pending_ = false;
        last_robot_state_update_wall_time_ = std::chrono::system_clock::now();
        auto sec = std::chrono::duration<double>(last_robot_state_update_wall_time_.time_since_epoch()).count();
        update = true;
        RCLCPP_DEBUG(LOGGER, "performPendingStateUpdate: %f", fmod(sec, 10));
      }
    }

    // run the state update with state_pending_mutex_ unlocked
    if (update)
    {
      updateSceneWithCurrentState();
      RCLCPP_DEBUG(LOGGER, "performPendingStateUpdate done");
    }
  }
}

void PlanningSceneMonitor::octomapUpdateCallback()
{
  if (!octomap_monitor_)
    return;

  updateFrameTransforms();
  {
    boost::unique_lock<boost::shared_mutex> ulock(scene_update_mutex_);
    last_update_time_ = rclcpp::Clock().now();
    octomap_monitor_->getOcTreePtr()->lockRead();
    try
    {
      scene_->processOctomapPtr(octomap_monitor_->getOcTreePtr(), Eigen::Isometry3d::Identity());
      octomap_monitor_->getOcTreePtr()->unlockRead();
    }
    catch (...)
    {
      octomap_monitor_->getOcTreePtr()->unlockRead();  // unlock and rethrow
      throw;
    }
  }
  triggerSceneUpdateEvent(UPDATE_GEOMETRY);
}

void PlanningSceneMonitor::setStateUpdateFrequency(double hz)
{
  bool update = false;
  if (hz > std::numeric_limits<double>::epsilon())
  {
    std::unique_lock<std::mutex> lock(state_pending_mutex_);
    dt_state_update_ = std::chrono::duration<double>(1.0 / hz);
    // ROS original: state_update_timer_.start();
    // TODO: re-enable WallTimer start()
    state_update_timer_ =
        node_->create_wall_timer(dt_state_update_, std::bind(&PlanningSceneMonitor::stateUpdateTimerCallback, this));
  }
  else
  {
    // stop must be called with state_pending_mutex_ unlocked to avoid deadlock
    // ROS original: state_update_timer_.stop();
    // TODO: re-enable WallTimer stop()
    state_update_timer_.reset();
    std::unique_lock<std::mutex> lock(state_pending_mutex_);
    dt_state_update_ = std::chrono::duration<double>(0.0);
    if (state_update_pending_)
      update = true;
  }
  RCLCPP_INFO(LOGGER, "Updating internal planning scene state at most every %lf seconds", dt_state_update_.count());

  if (update)
    updateSceneWithCurrentState();
}

void PlanningSceneMonitor::updateSceneWithCurrentState()
{
  rclcpp::Time time = rclcpp::Clock().now();
  rclcpp::Clock steady_clock = rclcpp::Clock(RCL_STEADY_TIME);
  if (current_state_monitor_)
  {
    std::vector<std::string> missing;
    if (!current_state_monitor_->haveCompleteState(missing) &&
        (time - current_state_monitor_->getMonitorStartTime()).seconds() > 1.0)
    {
      std::string missing_str = boost::algorithm::join(missing, ", ");
      RCLCPP_WARN_THROTTLE(LOGGER, steady_clock, 1000, "The complete state of the robot is not yet known.  Missing %s",
                           missing_str.c_str());
    }

    {
      boost::unique_lock<boost::shared_mutex> ulock(scene_update_mutex_);
      last_update_time_ = last_robot_motion_time_ = current_state_monitor_->getCurrentStateTime();
      RCLCPP_DEBUG(LOGGER, "robot state update %f", fmod(last_robot_motion_time_.seconds(), 10.));
      current_state_monitor_->setToCurrentState(scene_->getCurrentStateNonConst());
      scene_->getCurrentStateNonConst().update();  // compute all transforms
    }
    triggerSceneUpdateEvent(UPDATE_STATE);
  }
  else
    RCLCPP_ERROR_THROTTLE(LOGGER, steady_clock, 1000,
                          "State monitor is not active. Unable to set the planning scene state");
}

void PlanningSceneMonitor::addUpdateCallback(const boost::function<void(SceneUpdateType)>& fn)
{
  boost::recursive_mutex::scoped_lock lock(update_lock_);
  if (fn)
    update_callbacks_.push_back(fn);
}

void PlanningSceneMonitor::clearUpdateCallbacks()
{
  boost::recursive_mutex::scoped_lock lock(update_lock_);
  update_callbacks_.clear();
}

void PlanningSceneMonitor::setPlanningScenePublishingFrequency(double hz)
{
  publish_planning_scene_frequency_ = hz;
  RCLCPP_DEBUG(LOGGER, "Maximum frquency for publishing a planning scene is now %lf Hz",
               publish_planning_scene_frequency_);
}

void PlanningSceneMonitor::getUpdatedFrameTransforms(std::vector<geometry_msgs::msg::TransformStamped>& transforms)
{
  const std::string& target = getRobotModel()->getModelFrame();

  std::vector<std::string> all_frame_names;
  tf_buffer_->_getFrameStrings(all_frame_names);
  for (const std::string& all_frame_name : all_frame_names)
  {
    if (all_frame_name == target || getRobotModel()->hasLinkModel(all_frame_name))
      continue;

    geometry_msgs::msg::TransformStamped f;
    try
    {
      f = tf_buffer_->lookupTransform(target, all_frame_name, tf2::TimePointZero);
    }
    catch (tf2::TransformException& ex)
    {
      RCLCPP_WARN(LOGGER, "Unable to transform object from frame '%s' to planning frame'%s' (%s)",
                  all_frame_name.c_str(), target.c_str(), ex.what());
      continue;
    }
    f.header.frame_id = all_frame_name;
    f.child_frame_id = target;
    transforms.push_back(f);
  }
}

void PlanningSceneMonitor::updateFrameTransforms()
{
  if (!tf_buffer_)
    return;

  if (scene_)
  {
    std::vector<geometry_msgs::msg::TransformStamped> transforms;
    getUpdatedFrameTransforms(transforms);
    {
      boost::unique_lock<boost::shared_mutex> ulock(scene_update_mutex_);
      scene_->getTransformsNonConst().setTransforms(transforms);
      last_update_time_ = rclcpp::Clock().now();
    }
    triggerSceneUpdateEvent(UPDATE_TRANSFORMS);
  }
}

void PlanningSceneMonitor::publishDebugInformation(bool flag)
{
  if (octomap_monitor_)
    octomap_monitor_->publishDebugInformation(flag);
}

void PlanningSceneMonitor::configureCollisionMatrix(const planning_scene::PlanningScenePtr& scene)
{
  if (!scene || robot_description_.empty())
    return;
  // TODO: Uncomment when XmlRpc is refactored
  // collision_detection::AllowedCollisionMatrix& acm = scene->getAllowedCollisionMatrixNonConst();

  // read overriding values from the param server

  // first we do default collision operations
  if (!node_->has_parameter(robot_description_ + "_planning/default_collision_operations"))
    RCLCPP_DEBUG(LOGGER, "No additional default collision operations specified");
  else
  {
    RCLCPP_DEBUG(LOGGER, "Reading additional default collision operations");

    // TODO: codebase wide refactoring for XmlRpc
    // XmlRpc::XmlRpcValue coll_ops;
    // node_->get_parameter(robot_description_ + "_planning/default_collision_operations", coll_ops);

    // if (coll_ops.getType() != XmlRpc::XmlRpcValue::TypeArray)
    // {
    //   RCLCPP_WARN(LOGGER, "default_collision_operations is not an array");
    //   return;
    // }

    // if (coll_ops.size() == 0)
    // {
    //   RCLCPP_WARN(LOGGER, "No collision operations in default collision operations");
    //   return;
    // }

    // for (int i = 0; i < coll_ops.size(); ++i)  // NOLINT(modernize-loop-convert)
    // {
    //   if (!coll_ops[i].hasMember("object1") || !coll_ops[i].hasMember("object2") ||
    //   !coll_ops[i].hasMember("operation"))
    //   {
    //     RCLCPP_WARN(LOGGER, "All collision operations must have two objects and an operation");
    //     continue;
    //   }
    //   acm.setEntry(std::string(coll_ops[i]["object1"]), std::string(coll_ops[i]["object2"]),
    //                std::string(coll_ops[i]["operation"]) == "disable");
    // }
  }
}

void PlanningSceneMonitor::configureDefaultPadding()
{
  if (robot_description_.empty())
  {
    default_robot_padd_ = 0.0;
    default_robot_scale_ = 1.0;
    default_object_padd_ = 0.0;
    default_attached_padd_ = 0.0;
    return;
  }

  // Ensure no leading slash creates a bad param server address
  static const std::string robot_description =
      (robot_description_[0] == '/') ? robot_description_.substr(1) : robot_description_;

  node_->get_parameter_or(robot_description + "_planning/default_robot_padding", default_robot_padd_, 0.0);
  node_->get_parameter_or(robot_description + "_planning/default_robot_scale", default_robot_scale_, 1.0);
  node_->get_parameter_or(robot_description + "_planning/default_object_padding", default_object_padd_, 0.0);
  node_->get_parameter_or(robot_description + "_planning/default_attached_padding", default_attached_padd_, 0.0);
  default_robot_link_padd_ = std::map<std::string, double>();
  default_robot_link_scale_ = std::map<std::string, double>();
  // TODO: enable parameter type support to std::map
  // node_->get_parameter_or(robot_description + "_planning/default_robot_link_padding", default_robot_link_padd_,
  //           std::map<std::string, double>());
  // node_->get_parameter_or(robot_description + "_planning/default_robot_link_scale", default_robot_link_scale_,
  //           std::map<std::string, double>());

  RCLCPP_DEBUG_STREAM(LOGGER, "Loaded " << default_robot_link_padd_.size() << " default link paddings");
  RCLCPP_DEBUG_STREAM(LOGGER, "Loaded " << default_robot_link_scale_.size() << " default link scales");
}
}  // namespace planning_scene_monitor<|MERGE_RESOLUTION|>--- conflicted
+++ resolved
@@ -479,9 +479,9 @@
 
 bool PlanningSceneMonitor::requestPlanningSceneState(const std::string& service_name)
 {
-  if (get_scene_service_.getService() == service_name)
-  {
-    ROS_FATAL_STREAM_NAMED(LOGNAME, "requestPlanningSceneState() to self-provided service '" << service_name << "'");
+  if (get_scene_service_->get_service_name() == service_name)
+  {
+    RCLCPP_FATAL_STREAM(LOGGER, "requestPlanningSceneState() to self-provided service '" << service_name << "'");
     throw std::runtime_error("requestPlanningSceneState() to self-provided service: " + service_name);
   }
   // use global namespace for service
@@ -514,54 +514,36 @@
     }
   }
 
-<<<<<<< HEAD
   // If we are here, service is not available or call failed
-  RCLCPP_INFO(LOGGER, "Failed to call service %s, have you launched move_group? at %s:%d", service_name.c_str(),
-              __FILE__, __LINE__);
+  RCLCPP_INFO(LOGGER,
+              "Failed to call service %s, have you launched move_group or called psm.providePlanningSceneService()?",
+              service_name.c_str());
 
   return false;
 }
 
-void PlanningSceneMonitor::newPlanningSceneCallback(const moveit_msgs::msg::PlanningScene::ConstSharedPtr scene)
-=======
-  if (client.call(srv))
-  {
-    newPlanningSceneMessage(srv.response.scene);
-  }
-  else
-  {
-    ROS_INFO_NAMED(
-        LOGNAME, "Failed to call service %s, have you launched move_group or called psm.providePlanningSceneService()?",
-        service_name.c_str());
-    return false;
-  }
-  return true;
-}
-
 void PlanningSceneMonitor::providePlanningSceneService(const std::string& service_name)
 {
   // Load the service
-  get_scene_service_ =
-      root_nh_.advertiseService(service_name, &PlanningSceneMonitor::getPlanningSceneServiceCallback, this);
-}
-
-bool PlanningSceneMonitor::getPlanningSceneServiceCallback(moveit_msgs::GetPlanningScene::Request& req,
-                                                           moveit_msgs::GetPlanningScene::Response& res)
-{
-  if (req.components.components & moveit_msgs::PlanningSceneComponents::TRANSFORMS)
+  get_scene_service_ = node_->create_service<moveit_msgs::srv::GetPlanningScene>(
+      service_name, std::bind(&PlanningSceneMonitor::getPlanningSceneServiceCallback, this, std::placeholders::_1,
+                              std::placeholders::_2));
+}
+
+void PlanningSceneMonitor::getPlanningSceneServiceCallback(moveit_msgs::srv::GetPlanningScene::Request::SharedPtr req,
+                                                           moveit_msgs::srv::GetPlanningScene::Response::SharedPtr res)
+{
+  if (req->components.components & moveit_msgs::msg::PlanningSceneComponents::TRANSFORMS)
     updateFrameTransforms();
 
-  moveit_msgs::PlanningSceneComponents all_components;
+  moveit_msgs::msg::PlanningSceneComponents all_components;
   all_components.components = UINT_MAX;  // Return all scene components if nothing is specified.
 
   boost::unique_lock<boost::shared_mutex> ulock(scene_update_mutex_);
-  scene_->getPlanningSceneMsg(res.scene, req.components.components ? req.components : all_components);
-
-  return true;
-}
-
-void PlanningSceneMonitor::newPlanningSceneCallback(const moveit_msgs::PlanningSceneConstPtr& scene)
->>>>>>> a5864ccc
+  scene_->getPlanningSceneMsg(res->scene, req->components.components ? req->components : all_components);
+}
+
+void PlanningSceneMonitor::newPlanningSceneCallback(const moveit_msgs::msg::PlanningScene::SharedPtr scene)
 {
   newPlanningSceneMessage(*scene);
 }
@@ -714,13 +696,8 @@
   boost::recursive_mutex::scoped_lock _(shape_handles_lock_);
 
   includeRobotLinksInOctree();
-<<<<<<< HEAD
-  const std::vector<const robot_model::LinkModel*>& links = getRobotModel()->getLinkModelsWithCollisionGeometry();
+  const std::vector<const moveit::core::LinkModel*>& links = getRobotModel()->getLinkModelsWithCollisionGeometry();
   auto start = std::chrono::system_clock::now();
-=======
-  const std::vector<const moveit::core::LinkModel*>& links = getRobotModel()->getLinkModelsWithCollisionGeometry();
-  ros::WallTime start = ros::WallTime::now();
->>>>>>> a5864ccc
   bool warned = false;
   for (const moveit::core::LinkModel* link : links)
   {

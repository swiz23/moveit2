--- conflicted
+++ resolved
@@ -49,7 +49,6 @@
 const std::string planning_pipeline::PlanningPipeline::MOTION_CONTACTS_TOPIC = "display_contacts";
 
 planning_pipeline::PlanningPipeline::PlanningPipeline(const moveit::core::RobotModelConstPtr& model,
-<<<<<<< HEAD
                                                       const std::shared_ptr<rclcpp::Node>& node,
                                                       const std::string& parameter_namespace,
                                                       const std::string& planner_plugin_param_name,
@@ -70,19 +69,6 @@
 
   std::string adapters;
   if (node_->has_parameter(adapter_plugins_fullname))
-=======
-                                                      const ros::NodeHandle& pipeline_nh,
-                                                      const std::string& planner_plugin_param_name,
-                                                      const std::string& adapter_plugins_param_name)
-  : pipeline_nh_(pipeline_nh), private_nh_("~"), robot_model_(model)
-{
-  std::string planner;
-  if (pipeline_nh_.getParam(planner_plugin_param_name, planner))
-    planner_plugin_name_ = planner;
-
-  std::string adapters;
-  if (pipeline_nh_.getParam(adapter_plugins_param_name, adapters))
->>>>>>> 0d0a6a17
   {
     node_->get_parameter(adapter_plugins_fullname, adapters);
     boost::char_separator<char> sep(" ");
@@ -95,20 +81,12 @@
 }
 
 planning_pipeline::PlanningPipeline::PlanningPipeline(const moveit::core::RobotModelConstPtr& model,
-<<<<<<< HEAD
                                                       const std::shared_ptr<rclcpp::Node>& node,
                                                       const std::string& parameter_namespace,
                                                       const std::string& planner_plugin_name,
                                                       const std::vector<std::string>& adapter_plugin_names)
   : node_(node)
   , parameter_namespace_(parameter_namespace)
-=======
-                                                      const ros::NodeHandle& pipeline_nh,
-                                                      const std::string& planner_plugin_name,
-                                                      const std::vector<std::string>& adapter_plugin_names)
-  : pipeline_nh_(pipeline_nh)
-  , private_nh_("~")
->>>>>>> 0d0a6a17
   , planner_plugin_name_(planner_plugin_name)
   , adapter_plugin_names_(adapter_plugin_names)
   , robot_model_(model)
@@ -156,11 +134,7 @@
   try
   {
     planner_instance_ = planner_plugin_loader_->createUniqueInstance(planner_plugin_name_);
-<<<<<<< HEAD
     if (!planner_instance_->initialize(robot_model_, node_, parameter_namespace_))
-=======
-    if (!planner_instance_->initialize(robot_model_, pipeline_nh_.getNamespace()))
->>>>>>> 0d0a6a17
       throw std::runtime_error("Unable to initialize planning plugin");
     RCLCPP_INFO(LOGGER, "Using planning interface '%s'", planner_instance_->getDescription().c_str());
   }
@@ -202,11 +176,7 @@
         }
         if (ad)
         {
-<<<<<<< HEAD
           ad->initialize(node_, parameter_namespace_);
-=======
-          ad->initialize(pipeline_nh_);
->>>>>>> 0d0a6a17
           ads.push_back(std::move(ad));
         }
       }
@@ -229,13 +199,9 @@
   if (display_computed_motion_plans_ && !flag)
     display_path_publisher_.reset();
   else if (!display_computed_motion_plans_ && flag)
-<<<<<<< HEAD
   {
     display_path_publisher_ = node_->create_publisher<moveit_msgs::msg::DisplayTrajectory>(DISPLAY_PATH_TOPIC, 10);
   }
-=======
-    display_path_publisher_ = private_nh_.advertise<moveit_msgs::DisplayTrajectory>(DISPLAY_PATH_TOPIC, 10, true);
->>>>>>> 0d0a6a17
   display_computed_motion_plans_ = flag;
 }
 
@@ -244,15 +210,10 @@
   if (publish_received_requests_ && !flag)
     received_request_publisher_.reset();
   else if (!publish_received_requests_ && flag)
-<<<<<<< HEAD
   {
     received_request_publisher_ =
         node_->create_publisher<moveit_msgs::msg::MotionPlanRequest>(MOTION_PLAN_REQUEST_TOPIC, 10);
   }
-=======
-    received_request_publisher_ =
-        private_nh_.advertise<moveit_msgs::MotionPlanRequest>(MOTION_PLAN_REQUEST_TOPIC, 10, true);
->>>>>>> 0d0a6a17
   publish_received_requests_ = flag;
 }
 
@@ -261,13 +222,9 @@
   if (check_solution_paths_ && !flag)
     contacts_publisher_.reset();
   else if (!check_solution_paths_ && flag)
-<<<<<<< HEAD
   {
     contacts_publisher_ = node_->create_publisher<visualization_msgs::msg::MarkerArray>(MOTION_CONTACTS_TOPIC, 10);
   }
-=======
-    contacts_publisher_ = private_nh_.advertise<visualization_msgs::MarkerArray>(MOTION_CONTACTS_TOPIC, 100, true);
->>>>>>> 0d0a6a17
   check_solution_paths_ = flag;
 }
 
@@ -362,17 +319,11 @@
             std::stringstream ss;
             for (std::size_t it : index)
               ss << it << " ";
-<<<<<<< HEAD
-            RCLCPP_ERROR(LOGGER,
-                         "Computed path is not valid. Invalid states at index locations: [%s] out of "
-                         "%ld. Explanations follow in command line. Contacts are published on %s",
-                         ss.str().c_str(), state_count, contacts_publisher_->get_topic_name());
-=======
-            ROS_ERROR_STREAM("Computed path is not valid. Invalid states at index locations: [ "
-                             << ss.str() << "] out of " << state_count
-                             << ". Explanations follow in command line. Contacts are published on "
-                             << private_nh_.resolveName(MOTION_CONTACTS_TOPIC));
->>>>>>> 0d0a6a17
+
+            RCLCPP_ERROR_STREAM(LOGGER, "Computed path is not valid. Invalid states at index locations: [ "
+                                            << ss.str() << "] out of " << state_count
+                                            << ". Explanations follow in command line. Contacts are published on "
+                                            << contacts_publisher_->get_topic_name());
 
             // call validity checks in verbose mode for the problematic states
             visualization_msgs::msg::MarkerArray arr;

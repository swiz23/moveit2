--- conflicted
+++ resolved
@@ -143,13 +143,8 @@
       else
       {
         // Store the current start state
-<<<<<<< HEAD
         moveit_msgs::msg::RobotState msg;
-        robot_state::robotStateToRobotStateMsg(state, msg);
-=======
-        moveit_msgs::RobotState msg;
         moveit::core::robotStateToRobotStateMsg(state, msg);
->>>>>>> a5864ccc
         robot_states_.insert(RobotStatePair(name, msg));
 
         // Save to the database if connected
